--- conflicted
+++ resolved
@@ -22,17 +22,14 @@
         FROM SNMPv2-TC;
 
 keepalived MODULE-IDENTITY
-<<<<<<< HEAD
-     LAST-UPDATED "201801100000Z"
-=======
      LAST-UPDATED "201803010000Z"
->>>>>>> c1643b2b
      ORGANIZATION "Keepalived"
      CONTACT-INFO "http://www.keepalived.org"
      DESCRIPTION
         "This MIB describes objects used by keepalived, both
          for VRRP and health checker."
-<<<<<<< HEAD
+     REVISION "201803010000Z"
+     DESCRIPTION "add route option fastopen_no_cookie and rule option l3mdev"
      REVISION "201801100000Z"
      DESCRIPTION "add sync group notify_stop script"
      REVISION "201801080001Z"
@@ -57,10 +54,6 @@
      DESCRIPTION
 	"add weights for tracking files and
 	 tracking scripts, interfaces and files for sync groups"
-=======
-     REVISION "201803010000Z"
-     DESCRIPTION "add route option fastopen_no_cookie and rule option l3mdev"
->>>>>>> c1643b2b
      REVISION "201709150000Z"
      DESCRIPTION "add sctp and none as virtual server protocol types"
      REVISION "201708100000Z"
