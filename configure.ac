--- conflicted
+++ resolved
@@ -254,13 +254,8 @@
 # AC_PROG_LIBTOOL
 
 KA_CPPFLAGS="$kernelinc"
-<<<<<<< HEAD
-KA_CFLAGS="-Wall -Wunused -Wstrict-prototypes -Wextra -Winit-self -g -O2"
+KA_CFLAGS="-Wall -Wunused -Wstrict-prototypes -Wextra -Winit-self -g -O2 -D_GNU_SOURCE"
 KA_LDFLAGS=
-=======
-KA_CFLAGS="-Wall -Wunused -Wstrict-prototypes -Wextra -g -O2 -fPIE -D_GNU_SOURCE"
-KA_LDFLAGS="-pie"
->>>>>>> b688df38
 KA_LIBS=
 NEED_LIBDL=No
 #KA_LIBTOOLFLAGS =
@@ -1185,12 +1180,7 @@
 CFLAGS="$CFLAGS -D_GNU_SOURCE"
 AC_CHECK_DECLS([O_PATH],
   [
-<<<<<<< HEAD
     add_system_opt([O_PATH])
-    add_to_var([KA_CFLAGS], ["-D_GNU_SOURCE"])
-=======
-    add_build_opt([O_PATH])
->>>>>>> b688df38
   ], [],[[#include <fcntl.h>]])
 CFLAGS="$SAV_CFLAGS"
 
