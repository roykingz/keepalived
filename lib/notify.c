/*
 * Soft:        Keepalived is a failover program for the LVS project
 *              <www.linuxvirtualserver.org>. It monitor & manipulate
 *              a loadbalanced server pool using multi-layer checks.
 *
 * Part:        Forked system call to launch an extra script.
 *
 * Author:      Alexandre Cassen, <acassen@linux-vs.org>
 *
 *              This program is distributed in the hope that it will be useful,
 *              but WITHOUT ANY WARRANTY; without even the implied warranty of
 *              MERCHANTABILITY or FITNESS FOR A PARTICULAR PURPOSE.
 *              See the GNU General Public License for more details.
 *
 *              This program is free software; you can redistribute it and/or
 *              modify it under the terms of the GNU General Public License
 *              as published by the Free Software Foundation; either version
 *              2 of the License, or (at your option) any later version.
 *
 * Copyright (C) 2001-2012 Alexandre Cassen, <acassen@linux-vs.org>
 */

#include "config.h"

#include <unistd.h>
#include <stdlib.h>
#include <fcntl.h>
#include <errno.h>
#include <signal.h>
#include <grp.h>
#include <string.h>
#include <sys/stat.h>
#include <pwd.h>
#include <sys/resource.h>
#include <limits.h>
#include <sys/prctl.h>

#include "notify.h"
#include "signals.h"
#include "logger.h"
#include "utils.h"
#include "parser.h"
#include "keepalived_magic.h"

/* Default user/group for script execution */
uid_t default_script_uid;
gid_t default_script_gid;

/* Have we got a default user OK? */
static bool default_script_uid_set = false;
static bool default_user_fail = false;			/* Set if failed to set default user,
							   unless it defaults to root */

/* Script security enabled */
bool script_security = false;

/* Buffer length needed for getpwnam_r/getgrname_r */
static size_t getpwnam_buf_len;

static char *path;
static bool path_is_malloced;

/* The priority this process is running at */
static int cur_prio = INT_MAX;

static bool
set_privileges(uid_t uid, gid_t gid)
{
	int retval;

	/* Ensure we receive SIGTERM if our parent process dies */
	prctl(PR_SET_PDEATHSIG, SIGTERM);

	/* If we have increased our priority, set it to default for the script */
	if (cur_prio != INT_MAX)
		cur_prio = getpriority(PRIO_PROCESS, 0);
	if (cur_prio < 0)
		setpriority(PRIO_PROCESS, 0, 0);

	/* Drop our privileges if configured */
	if (gid) {
		retval = setgid(gid);
		if (retval < 0) {
			log_message(LOG_ALERT, "Couldn't setgid: %d (%m)", gid);
			return true;
		}

		/* Clear any extra supplementary groups */
		retval = setgroups(1, &gid);
		if (retval < 0) {
			log_message(LOG_ALERT, "Couldn't setgroups: %d (%m)", gid);
			return true;
		}
	}

	if (uid) {
		retval = setuid(uid);
		if (retval < 0) {
			log_message(LOG_ALERT, "Couldn't setuid: %d (%m)", uid);
			return true;
		}
	}

	/* Prepare for invoking process/script */
	signal_handler_script();
	set_std_fd(false);

	return false;
}

/* Execute external script/program to process FIFO */
static pid_t
notify_fifo_exec(thread_master_t *m, int (*func) (thread_t *), void *arg, const notify_script_t *script)
{
	pid_t pid;
	int retval;

	pid = fork();

	/* In case of fork is error. */
	if (pid < 0) {
		log_message(LOG_INFO, "Failed fork process");
		return -1;
	}

	/* In case of this is parent process */
	if (pid) {
		thread_add_child(m, func, arg, pid, TIMER_NEVER);
		return 0;
	}

#ifdef _MEM_CHECK_
	skip_mem_dump();
#endif

	setpgid(0, 0);
	set_privileges(script->uid, script->gid);

	if (script->flags | SC_EXECABLE) {
		execve(script->args[0], script->args, environ);

		if (errno == EACCES)
			log_message(LOG_INFO, "FIFO notify script %s is not executable", script->args[0]);
		else
			log_message(LOG_INFO, "Unable to execute FIFO notify script %s - errno %d - %m", script->args[0], errno);
	}
	else {
		retval = system(script->cmd_str);

		if (retval == 127) {
			/* couldn't exec command */
			log_message(LOG_ALERT, "Couldn't exec FIFO command: %s", script->cmd_str);
		}
		else if (retval == -1)
			log_message(LOG_ALERT, "Error exec-ing FIFO command: %s", script->cmd_str);

		exit(0);
	}

	/* unreached unless error */
	exit(0);
}

static void
fifo_open(notify_fifo_t* fifo, int (*script_exit)(thread_t *), const char *type)
{
	int ret;
	int sav_errno;

	if (fifo->name) {
		sav_errno = 0;

		if (!(ret = mkfifo(fifo->name, S_IRUSR | S_IWUSR | S_IRGRP | S_IROTH)))
			fifo->created_fifo = true;
		else {
			sav_errno = errno;

			if (sav_errno != EEXIST)
				log_message(LOG_INFO, "Unable to create %snotify fifo %s", type, fifo->name);
		}

		if (!sav_errno || sav_errno == EEXIST) {
			/* Run the notify script if there is one */
			if (fifo->script)
				notify_fifo_exec(master, script_exit, NULL, fifo->script);

			/* Now open the fifo */
			if ((fifo->fd = open(fifo->name, O_RDWR | O_CLOEXEC | O_NONBLOCK)) == -1) {
				log_message(LOG_INFO, "Unable to open %snotify fifo %s - errno %d", type, fifo->name, errno);
				if (fifo->created_fifo) {
					unlink(fifo->name);
					fifo->created_fifo = false;
				}
			}
		}

		if (fifo->fd == -1) {
			FREE(fifo->name);
			fifo->name = NULL;
		}
	}
}

void
notify_fifo_open(notify_fifo_t* global_fifo, notify_fifo_t* fifo, int (*script_exit)(thread_t *), const char *type)
{
	/* Open the global FIFO if specified */
	if (global_fifo->name)
		fifo_open(global_fifo, script_exit, "");

	/* Now the specific FIFO */
	fifo_open(fifo, script_exit, type);
}

static void
fifo_close(notify_fifo_t* fifo)
{
	if (fifo->fd != -1) {
		close(fifo->fd);
		fifo->fd = -1;
	}
	if (fifo->created_fifo)
		unlink(fifo->name);
}

void
notify_fifo_close(notify_fifo_t* global_fifo, notify_fifo_t* fifo)
{
	if (global_fifo->fd != -1)
		fifo_close(global_fifo);

	fifo_close(fifo);
}

/* perform a system call */
static void system_call(const notify_script_t *) __attribute__ ((noreturn));

static void
system_call(const notify_script_t* script)
{
	size_t num;
	size_t len;
	char *command_line = NULL;
	char *cmd_str;
	int retval;

	if (set_privileges(script->uid, script->gid))
		exit(0);

	if (script->flags & SC_EXECABLE) {
		execve(script->args[0], script->args, environ);

		/* error */
		log_message(LOG_ALERT, "Error exec-ing command '%s', error %d: %m", script->args[0], errno);
	}
	else {
		if (script->cmd_str)
			cmd_str = script->cmd_str;
		else {
			/* It is a notify script - we have to build the command line */
			for (num = 0, len = 0; script->args[num]; num++)
				len += strlen(script->args[num]) + 1;	/* Space or '\0' */
			len += 4;	/* Quotes around command and vrrp instance name */

			command_line = MALLOC(len);
			for (num = 0; script->args[num]; num++) {
				if (num)
					strcat(command_line, " ");
				if (num == 0 || num == 2)
					strcat(command_line, "\"");
				strcat(command_line, script->args[num]);
				if (num == 0 || num == 2)
					strcat(command_line, "\"");
			}
			cmd_str = command_line;
		}

		retval = system(cmd_str);

		if (retval == -1)
			log_message(LOG_ALERT, "Error exec-ing command: %s", cmd_str);
		else if (WIFEXITED(retval)) {
			if (WEXITSTATUS(retval) == 127) {
				/* couldn't find command */
				log_message(LOG_ALERT, "Couldn't find command: %s", cmd_str);
			}
			else if (WEXITSTATUS(retval) == 126) {
				/* couldn't find command */
				log_message(LOG_ALERT, "Couldn't execute command: %s", cmd_str);
			}
		}

		if (command_line)
			FREE(command_line);

		if (retval == -1 ||
		    (WIFEXITED(retval) && (WEXITSTATUS(retval) == 126 || WEXITSTATUS(retval) == 127)))
			exit(0);
		if (WIFEXITED(retval))
			exit(WEXITSTATUS(retval));
		if (WIFSIGNALED(retval))
			kill(getpid(), WTERMSIG(retval));
		exit(0);
	}

	exit(0);
}

/* Execute external script/program */
int
notify_exec(const notify_script_t *script)
{
	pid_t pid;

	if (log_file_name)
		flush_log_file();

	pid = fork();

	if (pid < 0) {
		/* fork error */
		log_message(LOG_INFO, "Failed fork process");
		return -1;
	}

	if (pid) {
		/* parent process */
		return 0;
	}

#ifdef _MEM_CHECK_
	skip_mem_dump();
#endif

	system_call(script);

	/* We should never get here */
	exit(0);
}

int
system_call_script(thread_master_t *m, int (*func) (thread_t *), void * arg, unsigned long timer, notify_script_t* script)
{
	pid_t pid;

	/* Daemonization to not degrade our scheduling timer */
	if (log_file_name)
		flush_log_file();

	pid = fork();

	if (pid < 0) {
		/* fork error */
		log_message(LOG_INFO, "Failed fork process");
		return -1;
	}

	if (pid) {
		/* parent process */
		thread_add_child(m, func, arg, pid, timer);
		return 0;
	}

	/* Child process */
#ifdef _MEM_CHECK_
	skip_mem_dump();
#endif

	/* Move us into our own process group, so if the script needs to be killed
	 * all its child processes will also be killed. */
	setpgid(0, 0);

	system_call(script);

	exit(0); /* Script errors aren't server errors */
}

void
script_killall(thread_master_t *m, int signo)
{
	sigset_t old_set, child_wait;
	thread_t *thread;
	pid_t p_pgid, c_pgid;

	sigmask_func(0, NULL, &old_set);
	if (!sigismember(&old_set, SIGCHLD)) {
		sigemptyset(&child_wait);
		sigaddset(&child_wait, SIGCHLD);
		sigmask_func(SIG_BLOCK, &child_wait, NULL);
	}

	thread = m->child.head;

	p_pgid = getpgid(0);

	while (thread) {
		c_pgid = getpgid(thread->u.c.pid);
		if (c_pgid != p_pgid) {
			kill(-c_pgid, signo);
		}
		thread = thread->next;
	}

	if (!sigismember(&old_set, SIGCHLD))
		sigmask_func(SIG_UNBLOCK, &child_wait, NULL);
}

static bool
is_executable(struct stat *buf, uid_t uid, gid_t gid)
{
	return (uid == 0 && buf->st_mode & (S_IXUSR | S_IXGRP | S_IXOTH)) ||
	       (uid == buf->st_uid && buf->st_mode & S_IXUSR) ||
	       (uid != buf->st_uid &&
		((gid == buf->st_gid && buf->st_mode & S_IXGRP) ||
		 (gid != buf->st_gid && buf->st_mode & S_IXOTH)));
}

static void
replace_cmd_name(notify_script_t *script, char *new_cmd)
{
	size_t new_len = sizeof(char *) + strlen(new_cmd) + 1;
	char **word_ptrs = script->args;
	size_t num_words = 1;
	char **new_args;
	char *new_words;
	char **new_word_ptrs;
	char *new_cmd_str;

	while (*++word_ptrs) {
		new_len += sizeof(char *) + strlen(*word_ptrs) + 1;
		num_words++;
	}

	/* Allow for terminating null pointer */
	new_len += sizeof(char *);

	new_args = MALLOC(new_len);
	word_ptrs = script->args;
	new_words = (char *)new_args + (num_words + 1) * sizeof(char *);
	new_word_ptrs = new_args;

	strcpy(new_words, new_cmd);
	*new_word_ptrs = new_words;
	new_words += strlen(new_words) + 1;

	while (*++word_ptrs) {
		strcpy(new_words, *word_ptrs);
		*++new_word_ptrs = new_words;
		new_words += strlen(new_words) + 1;
	}
	*++new_word_ptrs = NULL;

	/* Now do the cmd_str */
	new_cmd_str = MALLOC(strlen(script->cmd_str) - strlen(script->args[0]) + strlen(new_args[0]) + 1);
	strcpy(new_cmd_str, new_args[0]);
	strcat(new_cmd_str, script->cmd_str + strlen(script->args[0]));

	FREE(script->cmd_str);
	script->cmd_str = new_cmd_str;

	FREE(script->args);
	script->args = new_args;
}

/* The following function is essentially __execve() from glibc */
static int
find_path(notify_script_t *script)
{
	size_t filename_len;
	size_t file_len;
	size_t path_len;
	char *file = script->args[0];
	struct stat buf;
	int ret;
	int ret_val = ENOENT;
	int sgid_num;
	gid_t *sgid_list = NULL;
	const char *subp;
	bool got_eacces = false;
	const char *p;

	/* We check the simple case first. */
	if (*file == '\0')
		return ENOENT;

	filename_len = strlen(file);
	if (filename_len >= PATH_MAX) {
		ret_val = ENAMETOOLONG;
		goto exit1;
	}

	/* Don't search when it contains a slash. */
	if (strchr (file, '/') != NULL) {
		ret_val = 0;
		goto exit1;
	}

	/* Get the path if we haven't already done so, and if that doesn't
	 * exist, use CS_PATH */
	if (!path) {
		path = getenv ("PATH");

		if (!path) {
			size_t cs_path_len;
			path = MALLOC(cs_path_len = confstr(_CS_PATH, NULL, 0));
			confstr(_CS_PATH, path, cs_path_len);
			path_is_malloced = true;
		}
	}

	/* Although GLIBC does not enforce NAME_MAX, we set it as the maximum
	   size to avoid unbounded stack allocation.  Same applies for
	   PATH_MAX. */
	file_len = strnlen (file, NAME_MAX + 1);
	path_len = strnlen (path, PATH_MAX - 1) + 1;

	if (file_len > NAME_MAX) {
		ret_val = ENAMETOOLONG;
		goto exit1;
	}

	/* Set file access to the relevant uid/gid */
	if (script->gid) {
		if (setegid(script->gid)) {
			log_message(LOG_INFO, "Unable to set egid to %d (%m)", script->gid);
			ret_val = EACCES;
			goto exit1;
		}

		/* Get our supplementary groups */
		sgid_num = getgroups(0, NULL);
		sgid_list = MALLOC(((size_t)sgid_num + 1) * sizeof(gid_t));
		sgid_num = getgroups(sgid_num, sgid_list);
		sgid_list[sgid_num++] = 0;

		/* Clear the supplementary group list */
		if (setgroups(1, &script->gid)) {
			log_message(LOG_INFO, "Unable to set supplementary gids (%m)");
			ret_val = EACCES;
			goto exit;
		}
	}
	if (script->uid && seteuid(script->uid)) {
		log_message(LOG_INFO, "Unable to set euid to %d (%m)", script->uid);
		ret_val = EACCES;
		goto exit;
	}

	for (p = path; ; p = subp)
	{
		char buffer[path_len + file_len + 1];

		subp = strchrnul (p, ':');

		/* PATH is larger than PATH_MAX and thus potentially larger than
		   the stack allocation. */
		if (subp >= p + path_len) {
			/* There are no more paths, bail out. */
			if (*subp == '\0') {
				ret_val = ENOENT;
				goto exit;
			}

			/* Otherwise skip to next one. */
			continue;
		}

		/* Use the current path entry, plus a '/' if nonempty, plus the file to execute. */
		char *pend = mempcpy (buffer, p, (size_t)(subp - p));
		*pend = '/';
		memcpy (pend + (p < subp), file, file_len + 1);

		ret = stat (buffer, &buf);
		if (!ret) {
			if (!S_ISREG(buf.st_mode))
				errno = EACCES;
			else if (!is_executable(&buf, script->uid, script->gid)) {
				errno = EACCES;
			} else {
				/* Success */
				log_message(LOG_INFO, "WARNING - script `%s` resolved by path search to `%s`. Please specify full path.", script->args[0], buffer);

				/* Copy the found file name, and any parameters */
				replace_cmd_name(script, buffer);

				ret_val = 0;
				got_eacces = false;
				goto exit;
			}
		}

		switch (errno)
		{
		case ENOEXEC:
		case EACCES:
			/* Record that we got a 'Permission denied' error.  If we end
			   up finding no executable we can use, we want to diagnose
			   that we did find one but were denied access. */
			if (!ret)
				got_eacces = true;
		case ENOENT:
		case ESTALE:
		case ENOTDIR:
			/* Those errors indicate the file is missing or not executable
			   by us, in which case we want to just try the next path
			   directory. */
		case ENODEV:
		case ETIMEDOUT:
			/* Some strange filesystems like AFS return even
			   stranger error numbers.  They cannot reasonably mean
			   anything else so ignore those, too. */
			break;

		default:
			/* Some other error means we found an executable file, but
			   something went wrong accessing it; return the error to our
			   caller. */
			ret_val = -1;
			goto exit;
		}

		if (*subp++ == '\0')
			break;
	}

exit:
	/* Restore root euid/egid */
	if (script->uid && seteuid(0))
		log_message(LOG_INFO, "Unable to restore euid after script search (%m)");
	if (script->gid) {
		if (setegid(0))
			log_message(LOG_INFO, "Unable to restore egid after script search (%m)");

		/* restore supplementary groups */
		if (sgid_list) {
			if (setgroups((size_t)sgid_num, sgid_list))
				log_message(LOG_INFO, "Unable to restore supplementary groups after script search (%m)");
			FREE(sgid_list);
		}
	}

exit1:
	/* We tried every element and none of them worked. */
	if (got_eacces) {
		/* At least one failure was due to permissions, so report that error. */
		return EACCES;
	}

	return ret_val;
}

static int
check_security(char *filename, bool script_security)
{
	char *next;
	char *slash;
	char sav;
	int ret;
	struct stat buf;
	int flags = 0;

	next = filename;
	while (next) {
		slash = strchrnul(next, '/');
		if (*slash)
			next = slash + 1;
		else {
			slash = NULL;
			next = NULL;
		}

		if (slash) {
			/* We want to check '/' for first time around */
			if (slash == filename)
				slash++;
			sav = *slash;
			*slash = 0;
		}

<<<<<<< HEAD
		ret = stat(filename, &buf);
log_message(LOG_INFO, "stat of %s gives 0%o", filename, buf.st_mode);
=======
		ret = fstatat(0, filename, &buf, AT_SYMLINK_NOFOLLOW);

>>>>>>> 18e79f81
		/* Restore the full path name */
		if (slash)
			*slash = sav;

		if (ret) {
			if (errno == EACCES || errno == ELOOP || errno == ENOENT || errno == ENOTDIR)
				log_message(LOG_INFO, "check_script_secure could not find script '%s' - disabling", filename);
			else
				log_message(LOG_INFO, "check_script_secure('%s') returned errno %d - %s - disabling", filename, errno, strerror(errno));
			return flags | SC_NOTFOUND;
		}

		/* If it is not the last item, it must be a directory. If it is the last item
		 * it must be a file or a symbolic link. */
		if ((slash && !S_ISDIR(buf.st_mode)) ||
		    (!slash &&
		     !S_ISREG(buf.st_mode) &&
		     !S_ISLNK(buf.st_mode))) {
			log_message(LOG_INFO, "Wrong file type found in script path '%s'.", filename);
			return flags | SC_INHIBIT;
		}

		if (buf.st_uid ||				/* Owner is not root */
		    (((S_ISDIR(buf.st_mode) &&			/* A directory without the sticky bit set */
		       !(buf.st_mode & S_ISVTX)) ||
		      S_ISREG(buf.st_mode)) &&			/* This is a file */
		     ((buf.st_gid && buf.st_mode & S_IWGRP) ||	/* Group is not root and group write permission */
		      buf.st_mode & S_IWOTH))) {		/* World has write permission */
			log_message(LOG_INFO, "Unsafe permissions found for script '%s'%s.", filename, script_security ? " - disabling" : "");
			flags |= SC_INSECURE;
			return flags | (script_security ? SC_INHIBIT : 0);
		}
	}

	return flags;
}

int
check_script_secure(notify_script_t *script,
#ifndef _HAVE_LIBMAGIC_
					     __attribute__((unused))
#endif
								     magic_t magic)
{
	int flags;
	int ret;
	struct stat file_buf;
	bool need_script_protection = false;
	uid_t old_uid = 0;
	gid_t old_gid = 0;
	char *new_path;
	int sav_errno;
	char *real_file_path;
	char *orig_file_part, *new_file_part;
	char *dir_path;

	if (!script)
		return 0;

	if (!strchr(script->args[0], '/')) {
		/* It is a bare file name, so do a path search */
		if ((ret = find_path(script))) {
			if (ret == EACCES)
				log_message(LOG_INFO, "Permissions failure for script %s in path - disabling", script->cmd_str);
			else
				log_message(LOG_INFO, "Cannot find script %s in path - disabling", script->cmd_str);
			return SC_NOTFOUND;
		}
	}

	/* Check script accessible by the user running it */
	if (script->uid)
		old_uid = geteuid();
	if (script->gid)
		old_gid = getegid();

	if ((script->gid && setegid(script->gid)) ||
	    (script->uid && seteuid(script->uid))) {
		if (script->uid)
			seteuid(old_uid);

		log_message(LOG_INFO, "Unable to set uid:gid %d:%d for script %s - disabling", script->uid, script->gid, script->args[0]);

		if ((script->uid && seteuid(old_uid)) ||
		    (script->gid && setegid(old_gid)))
			log_message(LOG_INFO, "Unable to restore uid:gid %d:%d after script %s", script->uid, script->gid, script->args[0]);

		return SC_INHIBIT;
	}

	/* Remove /./, /../, multiple /'s, and resolve symbolic links */
	new_path = realpath(script->args[0], NULL);
	sav_errno = errno;

	if ((script->gid && setegid(old_gid)) ||
	    (script->uid && seteuid(old_uid)))
		log_message(LOG_INFO, "Unable to restore uid:gid %d:%d after checking script %s", script->uid, script->gid, script->args[0]);

	if (!new_path)
	{
		log_message(LOG_INFO, "Script %s cannot be accessed - %s", script->args[0], strerror(sav_errno));

		return SC_NOTFOUND;
	}

	real_file_path = NULL;
	if (strcmp(script->args[0], new_path)) {
		/* The path name is different */
		size_t len;
		size_t num_words = 1;
		char **wp = &script->args[1];
		char **params;
		char **word_ptrs;
		char *words;

		/* If the file name parts don't match, we need to be careful to
		 * ensure that we preserve the file name part since some executables
		 * alter their behaviour based on what they are called */
		orig_file_part = strrchr(script->args[0], '/');
		new_file_part = strrchr(new_path, '/');
		if (strcmp(orig_file_part + 1, new_file_part + 1)) {
			*orig_file_part = '\0';
			dir_path = realpath(script->args[0], NULL);
			*orig_file_part = '/';
			real_file_path = new_path;
			new_path = MALLOC(strlen(dir_path) + 1 + strlen(orig_file_part + 1) + 1);
			strcpy(new_path, dir_path);
			strcat(new_path, "/");
			strcat(new_path, orig_file_part + 1);
		}

		/* We need to set up all the args again */
		len = strlen(new_path) + 1;
		while (*wp) {
			len += strlen(*wp) + 1;
			num_words++;
			wp++;
		}
		params = word_ptrs = MALLOC((num_words + 1) * sizeof(char *) + len);
		words = (char *)params + (num_words + 1) * sizeof(char *);
		strcpy(words, new_path);
		*(word_ptrs++) = words;
		words += strlen(words) + 1;
		wp = &script->args[1];
		while (*wp) {
			strcpy(words, *wp);
			*(word_ptrs++) = words;
			words += strlen(*wp) + 1;
			wp++;
		}
		*word_ptrs = NULL;
		FREE(script->args);
		script->args = params;

		FREE(script->cmd_str);
		script->cmd_str = MALLOC(strlen(new_path) + 1);
		strcpy(script->cmd_str, new_path);
	}
	if (!real_file_path)
		free(new_path);
	else
		FREE(new_path);

	/* Get the permissions for the file itself */
	if (stat(real_file_path ? real_file_path : script->args[0], &file_buf)) {
		log_message(LOG_INFO, "Unable to access script `%s` - disabling", script->cmd_str);
		return SC_NOTFOUND;
	}

	flags = SC_ISSCRIPT;

	/* We have the final file. Check if root is executing it, or it is set uid/gid root. */
	if (is_executable(&file_buf, script->uid, script->gid)) {
		flags |= SC_EXECUTABLE;
		if (script->uid == 0 || script->gid == 0 ||
		    (file_buf.st_uid == 0 && (file_buf.st_mode & S_IXUSR) && (file_buf.st_mode & S_ISUID)) ||
		    (file_buf.st_gid == 0 && (file_buf.st_mode & S_IXGRP) && (file_buf.st_mode & S_ISGID)))
			need_script_protection = true;
	} else
		log_message(LOG_INFO, "WARNING - script '%s' is not executable for uid:gid %d:%d - disabling.", script->cmd_str, script->uid, script->gid);

	/* Default to execable */
	script->flags |= SC_EXECABLE;
#ifdef _HAVE_LIBMAGIC_
	if (magic && flags & SC_EXECUTABLE) {
		const char *magic_desc = magic_file(magic, real_file_path ? real_file_path : script->args[0]);
		if (!strstr(magic_desc, " executable")) {
			log_message(LOG_INFO, "Please add a #! shebang to script %s", script->args[0]);
			script->flags &= ~SC_EXECABLE;
		}
	}
#endif

	if (!need_script_protection) {
		if (real_file_path)
			free(real_file_path);

		return flags;
	}

	/* Make sure that all parts of the path are not non-root writable */
	flags |= check_security(script->args[0], script_security);

	if (real_file_path) {
		flags |= check_security(real_file_path, script_security);
		free(real_file_path);
	}

	return flags;
}

int
check_notify_script_secure(notify_script_t **script_p, magic_t magic)
{
	int flags;
	notify_script_t *script = *script_p;

	if (!script)
		return 0;

	flags = check_script_secure(script, magic);

	/* Mark not to run if needs inhibiting */
	if ((flags & (SC_INHIBIT | SC_NOTFOUND)) ||
	    !(flags & SC_EXECUTABLE))
		free_notify_script(script_p);

	return flags;
}

static void
set_pwnam_buf_len(void)
{
	long buf_len;

	/* Get buffer length needed for getpwnam_r/getgrnam_r */
	if ((buf_len = sysconf(_SC_GETPW_R_SIZE_MAX)) == -1)
		getpwnam_buf_len = 1024;	/* A safe default if no value is returned */
	else
		getpwnam_buf_len = (size_t)buf_len;
	if ((buf_len = sysconf(_SC_GETGR_R_SIZE_MAX)) != -1 &&
	    (size_t)buf_len > getpwnam_buf_len)
		getpwnam_buf_len = (size_t)buf_len;
}

bool
set_uid_gid(const char *username, const char *groupname, uid_t *uid_p, gid_t *gid_p, bool default_user)
{
	uid_t uid;
	gid_t gid;
	struct passwd pwd;
	struct passwd *pwd_p;
	struct group grp;
	struct group *grp_p;
	int ret;
	bool using_default_default_user = false;

	if (!getpwnam_buf_len)
		set_pwnam_buf_len();

	{
		char buf[getpwnam_buf_len];

		if (default_user && !username) {
			using_default_default_user = true;
			username = "keepalived_script";
		}

		if ((ret = getpwnam_r(username, &pwd, buf, sizeof(buf), &pwd_p))) {
			log_message(LOG_INFO, "Unable to resolve %sscript username '%s' - ignoring", default_user ? "default " : "", username);
			return true;
		}
		if (!pwd_p) {
			if (using_default_default_user)
				log_message(LOG_INFO, "WARNING - default user '%s' for script execution does not exist - please create.", username);
			else
				log_message(LOG_INFO, "%script user '%s' does not exist", default_user ? "Default s" : "S", username);
			return true;
		}

		uid = pwd.pw_uid;
		gid = pwd.pw_gid;

		if (groupname) {
			if ((ret = getgrnam_r(groupname, &grp, buf, sizeof(buf), &grp_p))) {
				log_message(LOG_INFO, "Unable to resolve %sscript group name '%s' - ignoring", default_user ? "default " : "", groupname);
				return true;
			}
			if (!grp_p) {
				log_message(LOG_INFO, "%script group '%s' does not exist", default_user ? "Default s" : "S", groupname);
				return true;
			}
			gid = grp.gr_gid;
		}

		*uid_p = uid;
		*gid_p = gid;
	}

	return false;
}

/* The default script user/group is keepalived_script if it exists, or root otherwise */
bool
set_default_script_user(const char *username, const char *groupname)
{
	if (!default_script_uid_set || username) {
		/* Even if we fail to set it, there is no point in trying again */
		default_script_uid_set = true;

		if (set_uid_gid(username, groupname, &default_script_uid, &default_script_gid, true)) {
			if (username || script_security)
				default_user_fail = true;
		}
		else
			default_user_fail = false;
	}

	return default_user_fail;
}

bool
set_script_uid_gid(vector_t *strvec, unsigned keyword_offset, uid_t *uid_p, gid_t *gid_p)
{
	char *username;
	char *groupname;

	username = strvec_slot(strvec, keyword_offset);
	if (vector_size(strvec) > keyword_offset + 1)
		groupname = strvec_slot(strvec, keyword_offset + 1);
	else
		groupname = NULL;

	return set_uid_gid(username, groupname, uid_p, gid_p, false);
}

char **
set_script_params_array(vector_t *strvec, bool with_params)
{
	unsigned num_words = 0;
	size_t len = 0;
	char *w, *save_p;
	char **word_ptrs, **params;
	char *words;
	char *str_cpy;

	/* Count the number of words, and total string length */
	if (!with_params) {
		num_words = 1;
		len = strlen(strvec_slot(strvec, 1)) + 1;
	} else {
		str_cpy = MALLOC(strlen(strvec_slot(strvec, 1)) + 1);
		strcpy(str_cpy, strvec_slot(strvec, 1));
		w = strtok_r(str_cpy, " \t", &save_p);
		while (w) {
			num_words++;
			len += strlen(w) + 1;
			w = strtok_r(NULL, " \t", &save_p);
		}
	}

	/* Allocate memory for pointers to words and words themselves */
	params = word_ptrs = MALLOC((num_words + 1) * sizeof(char *) + len);
	words = (char *)params + (num_words + 1) * sizeof(char *);

	/* Set up pointers to words, and copy the words */
	if (!with_params) {
		strcpy(words, strvec_slot(strvec, 1));
		*(word_ptrs++) = words;
	} else {
		strcpy(str_cpy, strvec_slot(strvec, 1));
		w = strtok_r(str_cpy, " \t", &save_p);
		while (w) {
			strcpy(words, w);
			*(word_ptrs++) = words;
			words += strlen(w) + 1;
			w = strtok_r(NULL, " \t", &save_p);
		}
		FREE(str_cpy);
	}
	*word_ptrs = NULL;

	return params;
}

notify_script_t*
notify_script_init(vector_t *strvec, bool with_params, const char *type)
{
	notify_script_t *script = MALLOC(sizeof(notify_script_t));

	script->args = set_script_params_array(strvec, with_params);
	script->cmd_str = set_value(strvec);
	script->flags = 0;

	if (vector_size(strvec) > 2) {
		if (set_script_uid_gid(strvec, 2, &script->uid, &script->gid)) {
			log_message(LOG_INFO, "Invalid user/group for %s script %s - ignoring", type, script->args[0]);
			FREE(script->args);
			FREE(script->cmd_str);
			FREE(script);
			return NULL;
		}
	}
	else {
		if (set_default_script_user(NULL, NULL)) {
			log_message(LOG_INFO, "Failed to set default user for %s script %s - ignoring", type, script->args[0]);
			FREE(script->args);
			FREE(script->cmd_str);
			FREE(script);
			return NULL;
		}

		script->uid = default_script_uid;
		script->gid = default_script_gid;
	}

	return script;
}

void
add_script_param(notify_script_t *script, char *param)
{
	size_t num = 0;
	size_t len;
	char **new_args;
	char *cmd_str;
	char *args;

	/* Find out how many args there are */
	for (num = 0, len = 0; script->args[num]; num++)
		len += sizeof(char *) + strlen(script->args[num]);
	len += 2 * sizeof(char *) + strlen(param);
	num += 2;

	new_args = MALLOC(len);
	args = (char *)new_args + num * sizeof(char *);

	for (num = 0; script->args[num]; num++) {
		new_args[num] = args;
		strcpy(args, script->args[num]);
		args += strlen(script->args[num]) + 1;
	}
	new_args[num++] = param;
	strcpy(args, param);
	new_args[num] = NULL;

	FREE(script->args);
	script->args = new_args;

	/* Now update the cmd_str */
	len = strlen(script->cmd_str) + strlen(param) + 2;	/* Space and '\0' */
	cmd_str = MALLOC(len);
	strcpy(cmd_str, script->cmd_str);
	strcat(cmd_str, " ");
	strcat(cmd_str, param);
	FREE(script->cmd_str);
	script->cmd_str = cmd_str;
}

void
notify_resource_release(void)
{
	if (path_is_malloced) {
		FREE(path);
		path_is_malloced = false;
		path = NULL;
	}
}<|MERGE_RESOLUTION|>--- conflicted
+++ resolved
@@ -677,13 +677,8 @@
 			*slash = 0;
 		}
 
-<<<<<<< HEAD
-		ret = stat(filename, &buf);
-log_message(LOG_INFO, "stat of %s gives 0%o", filename, buf.st_mode);
-=======
 		ret = fstatat(0, filename, &buf, AT_SYMLINK_NOFOLLOW);
 
->>>>>>> 18e79f81
 		/* Restore the full path name */
 		if (slash)
 			*slash = sav;
