--- conflicted
+++ resolved
@@ -48,26 +48,6 @@
 #include "../keepalived/include/vrrp_json.h"
 #endif
 
-<<<<<<< HEAD
-/* Local Vars */
-static void (*signal_SIGHUP_handler) (void *, int sig);
-static void *signal_SIGHUP_v;
-static void (*signal_SIGINT_handler) (void *, int sig);
-static void *signal_SIGINT_v;
-static void (*signal_SIGTERM_handler) (void *, int sig);
-static void *signal_SIGTERM_v;
-static void (*signal_SIGCHLD_handler) (void *, int sig);
-static void *signal_SIGCHLD_v;
-static void (*signal_SIGUSR1_handler) (void *, int sig);
-static void *signal_SIGUSR1_v;
-static void (*signal_SIGUSR2_handler) (void *, int sig);
-static void *signal_SIGUSR2_v;
-#if HAVE_DECL_RLIMIT_RTTIME == 1
-static void (*signal_SIGXCPU_handler) (void *, int sig);
-static void *signal_SIGXCPU_v;
-#endif
-=======
->>>>>>> 1b25a359
 #ifdef _WITH_JSON_
   /* We need to include the realtime signals, but
    * unfortunately SIGRTMIN/SIGRTMAX are not constants.
@@ -83,27 +63,28 @@
   #endif
 #else
   /* The signals currently used are HUP, INT, TERM, USR1,
-   * USR2 and CHLD. */
+   * USR2, CHLD and XCPU. */
   #if SIGCHLD > SIGUSR2
     /* Architectures except alpha and sparc - see signal(7) */
-    #define SIG_MAX SIGCHLD
+    #if HAVE_DECL_RLIMIT_RTTIME == 1
+      #define SIG_MAX SIGXCPU
+    #else
+      #define SIG_MAX SIGUSR2
+    #endif
   #else
     /* alpha and sparc */
     #define SIG_MAX SIGUSR2
   #endif
 #endif
 
-<<<<<<< HEAD
-#ifdef HAVE_SIGNALFD
-static int signal_fd = -1;
-static sigset_t signal_fd_set;
-#else
-=======
 /* Local Vars */
 static void (*signal_handler_func[SIG_MAX]) (void *, int sig);
 static void *signal_v[SIG_MAX];
 
->>>>>>> 1b25a359
+#ifdef HAVE_SIGNALFD
+static int signal_fd = -1;
+static sigset_t signal_fd_set;
+#else
 static int signal_pipe[2] = { -1, -1 };
 #endif
 
@@ -138,6 +119,9 @@
 log_sigxcpu(__attribute__((unused)) void * ptr, __attribute__((unused)) int signum)
 {
 	log_message(LOG_INFO, "%s process has used too much CPU time, %s_rlimit_rtime may need to be increased",
+#ifdef _DEBUG_
+		    "Main debug",
+#else
 #ifdef _WITH_VRRP_
 		    prog_type == PROG_TYPE_VRRP ? "VRRP" :
 #endif
@@ -148,6 +132,10 @@
 		    prog_type == PROG_TYPE_BFD ? "BFD" :
 #endif
 		    "Unknown",
+#endif
+#ifdef _DEBUG_
+		    "UNDEFINED"
+#else
 #ifdef _WITH_VRRP_
 		    prog_type == PROG_TYPE_VRRP ? "vrrp" :
 #endif
@@ -157,7 +145,9 @@
 #ifdef _WITH_BFD_
 		    prog_type == PROG_TYPE_BFD ? "bfd" :
 #endif
-		    "Unknown");
+		    "Unknown"
+#endif
+		    );
 }
 #endif
 
@@ -213,20 +203,10 @@
 	struct sigaction osig;
 #endif
 
-<<<<<<< HEAD
 	if (func == (void *)SIG_DFL)
 		sigaddset(&dfl_sig, signo);
 	else
 		sigdelset(&dfl_sig, signo);
-=======
-	if (signo < 1 || signo > SIG_MAX) {
-		log_message(LOG_INFO, "Invalid signal number %d passed to signal_set(). Max signal is %d", signo, SIG_MAX);
-		return NULL;
-	}
-
-	if (func == (void*)SIG_IGN || func == (void*)SIG_DFL) {
-		sig.sa_handler = (void*)func;
->>>>>>> 1b25a359
 
 	if (func == (void*)SIG_IGN || func == (void*)SIG_DFL) {
 		/* We are no longer handling the signal, so
@@ -290,51 +270,8 @@
 	ret = sigaction(signo, &sig, &osig);
 #endif
 
-<<<<<<< HEAD
-	switch(signo) {
-	case SIGHUP:
-		signal_SIGHUP_handler = func;
-		signal_SIGHUP_v = v;
-		break;
-	case SIGINT:
-		signal_SIGINT_handler = func;
-		signal_SIGINT_v = v;
-		break;
-	case SIGTERM:
-		signal_SIGTERM_handler = func;
-		signal_SIGTERM_v = v;
-		break;
-	case SIGCHLD:
-		signal_SIGCHLD_handler = func;
-		signal_SIGCHLD_v = v;
-		break;
-	case SIGUSR1:
-		signal_SIGUSR1_handler = func;
-		signal_SIGUSR1_v = v;
-		break;
-	case SIGUSR2:
-		signal_SIGUSR2_handler = func;
-		signal_SIGUSR2_v = v;
-		break;
-#if HAVE_DECL_RLIMIT_RTTIME == 1
-	case SIGXCPU:
-		signal_SIGXCPU_handler = func;
-		signal_SIGXCPU_v = v;
-		break;
-#endif
-#ifdef _WITH_JSON_
-	default:
-		if (signo == SIGJSON) {
-			signal_SIGJSON_handler = func;
-			signal_SIGJSON_v = v;
-			break;
-		}
-#endif
-	}
-=======
 	signal_handler_func[signo-1] = func;
 	signal_v[signo-1] = v;
->>>>>>> 1b25a359
 
 #ifndef HAVE_SIGNALFD
 	if (ret < 0)
@@ -356,25 +293,10 @@
 static void
 clear_signal_handler_addresses(void)
 {
-<<<<<<< HEAD
-	signal_SIGHUP_handler = NULL;
-	signal_SIGINT_handler = NULL;
-	signal_SIGTERM_handler = NULL;
-	signal_SIGCHLD_handler = NULL;
-	signal_SIGUSR1_handler = NULL;
-	signal_SIGUSR2_handler = NULL;
-#if HAVE_DECL_RLIMIT_RTTIME == 1
-	signal_SIGXCPU_handler = NULL;
-#endif
-#ifdef _WITH_JSON_
-	signal_SIGJSON_handler = NULL;
-#endif
-=======
 	int i;
 
 	for (i = 0; i < SIG_MAX; i++)
 		signal_handler_func[i] = NULL;
->>>>>>> 1b25a359
 }
 
 /* Handlers intialization */
@@ -541,66 +463,17 @@
 void
 signal_run_callback(void)
 {
+	int sig;
 #ifdef HAVE_SIGNALFD
 	struct signalfd_siginfo siginfo;
 
 	while(read(signal_fd, &siginfo, sizeof(struct signalfd_siginfo)) == sizeof(struct signalfd_siginfo)) {
-		switch(siginfo.ssi_signo) {
-#else
-	int sig;
-
+		sig = siginfo.ssi_signo;
+#else
 	while(read(signal_pipe[0], &sig, sizeof(int)) == sizeof(int)) {
-<<<<<<< HEAD
-		switch(sig) {
-#endif
-		case SIGHUP:
-			if (signal_SIGHUP_handler)
-				signal_SIGHUP_handler(signal_SIGHUP_v, SIGHUP);
-			break;
-		case SIGINT:
-			if (signal_SIGINT_handler)
-				signal_SIGINT_handler(signal_SIGINT_v, SIGINT);
-			break;
-		case SIGTERM:
-			if (signal_SIGTERM_handler)
-				signal_SIGTERM_handler(signal_SIGTERM_v, SIGTERM);
-			break;
-		case SIGCHLD:
-			if (signal_SIGCHLD_handler)
-				signal_SIGCHLD_handler(signal_SIGCHLD_v, SIGCHLD);
-			break;
-		case SIGUSR1:
-			if (signal_SIGUSR1_handler)
-				signal_SIGUSR1_handler(signal_SIGUSR1_v, SIGUSR1);
-			break;
-		case SIGUSR2:
-			if (signal_SIGUSR2_handler)
-				signal_SIGUSR2_handler(signal_SIGUSR2_v, SIGUSR2);
-			break;
-#if HAVE_DECL_RLIMIT_RTTIME == 1
-		case SIGXCPU:
-			if (signal_SIGXCPU_handler)
-				signal_SIGXCPU_handler(signal_SIGXCPU_v, SIGXCPU);
-			break;
-#endif
-		default:
-#ifdef _WITH_JSON_
-#ifdef HAVE_SIGNALFD
-			if ((int)siginfo.ssi_signo == SIGJSON) {
-#else
-			if (sig == SIGJSON) {
-#endif
-				if (signal_SIGJSON_handler)
-					signal_SIGJSON_handler(signal_SIGJSON_v, SIGJSON);
-				break;
-			}
-#endif
-			break;
-		}
-=======
+#endif
 		if (sig >= 1 && sig <= SIG_MAX && signal_handler_func[sig-1])
 			signal_handler_func[sig-1](signal_v[sig-1], sig);
->>>>>>> 1b25a359
 	}
 }
 
