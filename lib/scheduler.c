/*
 * Soft:        Keepalived is a failover program for the LVS project
 *              <www.linuxvirtualserver.org>. It monitor & manipulate
 *              a loadbalanced server pool using multi-layer checks.
 *
 * Part:        Scheduling framework. This code is highly inspired from
 *              the thread management routine (thread.c) present in the
 *              very nice zebra project (http://www.zebra.org).
 *
 * Author:      Alexandre Cassen, <acassen@linux-vs.org>
 *
 *              This program is distributed in the hope that it will be useful,
 *              but WITHOUT ANY WARRANTY; without even the implied warranty of
 *              MERCHANTABILITY or FITNESS FOR A PARTICULAR PURPOSE.
 *              See the GNU General Public License for more details.
 *
 *              This program is free software; you can redistribute it and/or
 *              modify it under the terms of the GNU General Public License
 *              as published by the Free Software Foundation; either version
 *              2 of the License, or (at your option) any later version.
 *
 * Copyright (C) 2001-2012 Alexandre Cassen, <acassen@linux-vs.org>
 */

#include "config.h"

/* SNMP should be included first: it redefines "FREE" */
#ifdef _WITH_SNMP_
#include <net-snmp/net-snmp-config.h>
#include <net-snmp/net-snmp-includes.h>
#include <net-snmp/agent/net-snmp-agent-includes.h>
#undef FREE
#endif

#ifndef _DEBUG_
#define NDEBUG
#endif
#include <assert.h>
#include <errno.h>
#include <sys/wait.h>
#include <unistd.h>
#ifdef HAVE_SIGNALFD
#include <sys/signalfd.h>
#endif

#include "scheduler.h"
#include "memory.h"
#include "utils.h"
#include "signals.h"
#include "logger.h"
#ifdef _DEBUG_
#include "bitops.h"
#endif

/* global vars */
thread_master_t *master = NULL;
#ifndef _DEBUG_
prog_type_t prog_type;		/* Parent/VRRP/Checker process */
<<<<<<< HEAD
#ifdef _WITH_SNMP_
bool snmp_running;		/* True if this process is running SNMP */
=======
#endif

#ifdef _WITH_LVS_
#include "../keepalived/include/check_daemon.h"
#endif
#ifdef _WITH_VRRP_
#include "../keepalived/include/vrrp_daemon.h"
>>>>>>> e8421dd1
#endif

/* Function that returns if pid is a known child, and sets *prog_name accordingly */
static bool (*child_finder)(pid_t pid, char const **prog_name);

void
set_child_finder(bool (*func)(pid_t, char const **))
{
	child_finder = func;
}

/* report_child_status returns true if the exit is a hard error, so unable to continue */
bool
report_child_status(int status, pid_t pid, char const *prog_name)
{
	char const *prog_id = NULL;
	char pid_buf[10];	/* "pid 32767" + '\0' */
	int exit_status ;
	bool keepalived_child_process = false;

	if (prog_name) {
		prog_id = prog_name;
		keepalived_child_process = true;
	}
	else if (child_finder && child_finder(pid, &prog_id))
		keepalived_child_process = true;

	if (WIFEXITED(status)) {
		exit_status = WEXITSTATUS(status);

		/* Handle exit codes of vrrp or checker child */
		if (keepalived_child_process &&
		    (exit_status == KEEPALIVED_EXIT_FATAL ||
		     exit_status == KEEPALIVED_EXIT_CONFIG)) {
			log_message(LOG_INFO, "%s exited with permanent error %s. Terminating", prog_id, exit_status == KEEPALIVED_EXIT_CONFIG ? "CONFIG" : "FATAL" );
			return true;
		}

<<<<<<< HEAD
		if (exit_status != EXIT_SUCCESS && prog_type == PROG_TYPE_PARENT) {
			if (!prog_id) {
				snprintf(pid_buf, sizeof(pid_buf), "pid %d", pid);
				prog_id = pid_buf;
			}
=======
		if (exit_status != EXIT_SUCCESS
#if defined _WITH_LVS_ && !defined _DEBUG_
					        && prog_type != PROG_TYPE_CHECKER
#endif
										 )
>>>>>>> e8421dd1
			log_message(LOG_INFO, "%s exited with status %d", prog_id, exit_status);
		}

		return false;
	}
	if (WIFSIGNALED(status)) {
		if (!prog_id) {
			snprintf(pid_buf, sizeof(pid_buf), "pid %d", pid);
			prog_id = pid_buf;
		}

		if (WTERMSIG(status) == SIGSEGV) {
			log_message(LOG_INFO, "%s exited due to segmentation fault (SIGSEGV).", prog_id);
			log_message(LOG_INFO, "  Please report a bug at %s", "https://github.com/acassen/keepalived/issues");
			log_message(LOG_INFO, "  %s", "and include this log from when keepalived started, what happened");
			log_message(LOG_INFO, "  %s", "immediately before the crash, and your configuration file.");
		}
		else
			log_message(LOG_INFO, "%s exited due to signal %d", prog_id, WTERMSIG(status));

		return false;
	}

	return false;
}

/* Make thread master. */
thread_master_t *
thread_make_master(void)
{
	thread_master_t *new;

	new = (thread_master_t *) MALLOC(sizeof (thread_master_t));
	return new;
}

/* Add a new thread to the list. */
static void
thread_list_add(thread_list_t * list, thread_t * thread)
{
	thread->next = NULL;
	thread->prev = list->tail;
	if (list->tail)
		list->tail->next = thread;
	else
		list->head = thread;
	list->tail = thread;
	list->count++;
}

/* Add a new thread to the list. */
static void
thread_list_add_before(thread_list_t * list, thread_t * point, thread_t * thread)
{
	thread->next = point;
	thread->prev = point->prev;
	if (point->prev)
		point->prev->next = thread;
	else
		list->head = thread;
	point->prev = thread;
	list->count++;
}

/* Add a thread in the list sorted by timeval */
static void
thread_list_add_timeval(thread_list_t * list, thread_t * thread)
{
	thread_t *tt;

	if (thread->sands.tv_sec == TIMER_DISABLED) {
		thread_list_add(list, thread);
		return;
	}

	for (tt = list->head; tt; tt = tt->next) {
		if (tt->sands.tv_sec == TIMER_DISABLED || timercmp(&thread->sands, &tt->sands, <=))
			break;
	}

	if (tt)
		thread_list_add_before(list, tt, thread);
	else
		thread_list_add(list, thread);
}

/* Delete a thread from the list. */
static thread_t *
thread_list_delete(thread_list_t * list, thread_t * thread)
{
	if (thread->next)
		thread->next->prev = thread->prev;
	else
		list->tail = thread->prev;
	if (thread->prev)
		thread->prev->next = thread->next;
	else
		list->head = thread->next;
	thread->next = thread->prev = NULL;
	list->count--;
	return thread;
}

/* Free all unused thread. */
static void
thread_clean_unuse(thread_master_t * m)
{
	thread_t *thread;

	thread = m->unuse.head;
	while (thread) {
		thread_t *t;

		t = thread;
		thread = t->next;

		thread_list_delete(&m->unuse, t);

		/* free the thread */
		FREE(t);
		m->alloc--;
	}
}

/* Move thread to unuse list. */
static void
thread_add_unuse(thread_master_t * m, thread_t * thread)
{
	assert(m != NULL);
	assert(thread->next == NULL);
	assert(thread->prev == NULL);
	assert(thread->type == THREAD_UNUSED);
	thread_list_add(&m->unuse, thread);
}

/* Move list element to unuse queue */
static void
thread_destroy_list(thread_master_t * m, thread_list_t thread_list)
{
	thread_t *thread;

	thread = thread_list.head;

	while (thread) {
		thread_t *t;

		t = thread;
		thread = t->next;

		thread_list_delete(&thread_list, t);
		t->type = THREAD_UNUSED;
		thread_add_unuse(m, t);
	}
}

/* Cleanup master */
void
thread_cleanup_master(thread_master_t * m)
{
	/* Unuse current thread lists */
	thread_destroy_list(m, m->read);
	thread_destroy_list(m, m->write);
	thread_destroy_list(m, m->timer);
	thread_destroy_list(m, m->child);
	thread_destroy_list(m, m->event);
	thread_destroy_list(m, m->ready);

	/* Clear all FDs */
	FD_ZERO(&m->readfd);
	FD_ZERO(&m->writefd);
	FD_ZERO(&m->exceptfd);

	/* Clean garbage */
	thread_clean_unuse(m);

	memset(m, 0, sizeof(*m));
}

/* Stop thread scheduler. */
void
thread_destroy_master(thread_master_t * m)
{
	thread_cleanup_master(m);
	FREE(m);
}

/* Delete top of the list and return it. */
static thread_t *
thread_trim_head(thread_list_t * list)
{
	if (list->head)
		return thread_list_delete(list, list->head);
	return NULL;
}

/* Make new thread. */
static thread_t *
thread_new(thread_master_t * m)
{
	thread_t *new;

	/* If one thread is already allocated return it */
	if (m->unuse.head) {
		new = thread_trim_head(&m->unuse);
		memset(new, 0, sizeof (thread_t));
		return new;
	}

	new = (thread_t *) MALLOC(sizeof (thread_t));
	m->alloc++;
	return new;
}

/* Add new read thread. */
thread_t *
thread_add_read(thread_master_t * m, int (*func) (thread_t *)
		, void *arg, int fd, unsigned long timer)
{
	thread_t *thread;

	assert(m != NULL);

	if (FD_ISSET(fd, &m->readfd)) {
		log_message(LOG_WARNING, "There is already read fd [%d]", fd);
		return NULL;
	}

	thread = thread_new(m);
	thread->type = THREAD_READ;
	thread->id = 0;
	thread->master = m;
	thread->func = func;
	thread->arg = arg;
	FD_SET(fd, &m->readfd);
	thread->u.fd = fd;

	/* Ensure we can be efficient with select */
	if (fd > m->max_fd)
		m->max_fd = fd;

	/* Compute read timeout value */
	if (timer == TIMER_NEVER)
		thread->sands.tv_sec = TIMER_DISABLED;
	else {
		set_time_now();
		thread->sands = timer_add_long(time_now, timer);
	}

	/* Sort the thread. */
	thread_list_add_timeval(&m->read, thread);

	return thread;
}

void
thread_read_requeue(thread_master_t *m, int fd, timeval_t new_sands)
{
	thread_t *tt;
	thread_t *insert = NULL;

	for (tt = m->read.head; tt; tt = tt->next) {
		if (!insert && timercmp(&new_sands, &tt->sands, <=))
			insert = tt;
		if (tt->u.fd == fd)
			break;
	}

	if (!tt)
		return;

	tt->sands = new_sands;

	if (tt == insert)
		return;

	thread_list_delete(&m->read, tt);

	if (insert)
		thread_list_add_before(&m->read, insert, tt);
	else
		thread_list_add_timeval(&m->read, tt);
}

void
thread_requeue_read(thread_master_t *m, int fd, unsigned long timer)
{
	set_time_now();

	thread_read_requeue(m, fd, timer_add_long(time_now, timer));
}

/* Add new write thread. */
thread_t *
thread_add_write(thread_master_t * m, int (*func) (thread_t *)
		 , void *arg, int fd, unsigned long timer)
{
	thread_t *thread;

	assert(m != NULL);

	if (FD_ISSET(fd, &m->writefd)) {
		log_message(LOG_WARNING, "There is already write fd [%d]", fd);
		return NULL;
	}

	thread = thread_new(m);
	thread->type = THREAD_WRITE;
	thread->id = 0;
	thread->master = m;
	thread->func = func;
	thread->arg = arg;
	FD_SET(fd, &m->writefd);
	thread->u.fd = fd;

	/* Ensure we can be efficient with select */
	if (fd > m->max_fd)
		m->max_fd = fd;

	/* Compute write timeout value */
	if (timer == TIMER_NEVER)
		thread->sands.tv_sec = TIMER_DISABLED;
	else {
		set_time_now();
		thread->sands = timer_add_long(time_now, timer);
	}

	/* Sort the thread. */
	thread_list_add_timeval(&m->write, thread);

	return thread;
}

/* Add timer event thread. */
thread_t *
thread_add_timer(thread_master_t * m, int (*func) (thread_t *)
		 , void *arg, unsigned long timer)
{
	thread_t *thread;

	assert(m != NULL);

	thread = thread_new(m);
	thread->type = THREAD_TIMER;
	thread->id = 0;
	thread->master = m;
	thread->func = func;
	thread->arg = arg;

	/* Do we need jitter here? */
	if (timer == TIMER_NEVER)
		thread->sands.tv_sec = TIMER_DISABLED;
	else {
		set_time_now();
		thread->sands = timer_add_long(time_now, timer);
	}

	/* Sort by timeval. */
	thread_list_add_timeval(&m->timer, thread);

	return thread;
}

/* Add a child thread. */
thread_t *
thread_add_child(thread_master_t * m, int (*func) (thread_t *)
		 , void * arg, pid_t pid, unsigned long timer)
{
	thread_t *thread;

	assert(m != NULL);

	thread = thread_new(m);
	thread->type = THREAD_CHILD;
	thread->id = 0;
	thread->master = m;
	thread->func = func;
	thread->arg = arg;
	thread->u.c.pid = pid;
	thread->u.c.status = 0;

	/* Compute child timeout value */
	if (timer == TIMER_NEVER)
		thread->sands.tv_sec = TIMER_DISABLED;
	else {
		set_time_now();
		thread->sands = timer_add_long(time_now, timer);
	}

	/* Sort by timeval. */
	thread_list_add_timeval(&m->child, thread);

	return thread;
}

/* Add simple event thread. */
thread_t *
thread_add_event(thread_master_t * m, int (*func) (thread_t *)
		 , void *arg, int val)
{
	thread_t *thread;

	assert(m != NULL);

	thread = thread_new(m);
	thread->type = THREAD_EVENT;
	thread->id = 0;
	thread->master = m;
	thread->func = func;
	thread->arg = arg;
	thread->u.val = val;
	thread_list_add(&m->event, thread);

	return thread;
}

/* Add simple event thread. */
thread_t *
thread_add_terminate_event(thread_master_t * m)
{
	thread_t *thread;

	assert(m != NULL);

	thread = thread_new(m);
	thread->type = THREAD_TERMINATE;
	thread->id = 0;
	thread->master = m;
	thread->func = NULL;
	thread->arg = NULL;
	thread->u.val = 0;
	thread_list_add(&m->event, thread);

	return thread;
}

/* Cancel thread from scheduler. */
int
thread_cancel(thread_t * thread)
{
	if (!thread)
		return -1;

	switch (thread->type) {
	case THREAD_READ:
		assert(FD_ISSET(thread->u.fd, &thread->master->readfd));
		FD_CLR(thread->u.fd, &thread->master->readfd);
		thread_list_delete(&thread->master->read, thread);
		break;
	case THREAD_WRITE:
		assert(FD_ISSET(thread->u.fd, &thread->master->writefd));
		FD_CLR(thread->u.fd, &thread->master->writefd);
		thread_list_delete(&thread->master->write, thread);
		break;
	case THREAD_TIMER:
		thread_list_delete(&thread->master->timer, thread);
		break;
	case THREAD_CHILD:
		/* Does this need to kill the child, or is that the
		 * caller's job?
		 * This function is currently unused, so leave it for now.
		 */
		thread_list_delete(&thread->master->child, thread);
		break;
	case THREAD_EVENT:
		thread_list_delete(&thread->master->event, thread);
		break;
	case THREAD_READY:
	case THREAD_READY_FD:
		thread_list_delete(&thread->master->ready, thread);
		break;
	default:
		break;
	}

	thread->type = THREAD_UNUSED;
	thread_add_unuse(thread->master, thread);
	return 0;
}

#ifdef _INCLUDE_UNUSED_CODE_
/* Delete all events which has argument value arg. */
void
thread_cancel_event(thread_master_t * m, void *arg)
{
	thread_t *thread;

	thread = m->event.head;
	while (thread) {
		thread_t *t;

		t = thread;
		thread = t->next;

		if (t->arg == arg) {
			thread_list_delete(&m->event, t);
			t->type = THREAD_UNUSED;
			thread_add_unuse(m, t);
		}
	}
}
#endif

/* Update timer value */
static void
thread_update_timer(thread_list_t *list, timeval_t *timer_min)
{
	if (!list->head)
		return;

	if (list->head->sands.tv_sec == TIMER_DISABLED)
		return;

	if (!timerisset(timer_min) ||
	    timercmp(&list->head->sands, timer_min, <=))
		*timer_min = list->head->sands;
}

/* Compute the wait timer. Take care of timeouted fd */
static void
thread_compute_timer(thread_master_t * m, timeval_t * timer_wait)
{
	timeval_t timer_min;

	/* Prepare timer */
	timerclear(&timer_min);
	thread_update_timer(&m->timer, &timer_min);
	thread_update_timer(&m->write, &timer_min);
	thread_update_timer(&m->read, &timer_min);
	thread_update_timer(&m->child, &timer_min);

	if (timerisset(&timer_min)) {
		/* Take care about monotonic clock */
		timersub(&timer_min, &time_now, &timer_min);
		if (timer_min.tv_sec < 0) {
			timer_min.tv_sec = timer_min.tv_usec = 0;
		}

		timer_wait->tv_sec = timer_min.tv_sec;
		timer_wait->tv_usec = timer_min.tv_usec;
	} else {
		/* set timer to a VERY long time */
		timer_wait->tv_sec = LONG_MAX;
		timer_wait->tv_usec = 0;
	}
}

/* Fetch next ready thread. */
thread_t *
thread_fetch(thread_master_t * m, thread_t * fetch)
{
	int num_fds, old_errno;
	thread_t *thread;
	fd_set readfd;
	fd_set writefd;
	fd_set exceptfd;
	timeval_t timer_wait;
	int signal_fd;
	int fdsetsize;
#ifdef _WITH_SNMP_
	int snmpblock = 0;
#endif
	bool timer_expired;

	assert(m != NULL);

	/* Timer initialization */
	memset(&timer_wait, 0, sizeof (timeval_t));

retry:	/* When thread can't fetch try to find next thread again. */

	/* If there is event process it first. */
	while ((thread = thread_trim_head(&m->event))) {
		*fetch = *thread;

		/* If daemon hanging event is received return NULL pointer */
		if (thread->type == THREAD_TERMINATE) {
			thread->type = THREAD_UNUSED;
			thread_add_unuse(m, thread);
			return NULL;
		}
		thread->type = THREAD_UNUSED;
		thread_add_unuse(m, thread);
		return fetch;
	}

	/* If there is ready threads process them */
	while ((thread = thread_trim_head(&m->ready))) {
		*fetch = *thread;
		thread->type = THREAD_UNUSED;
		thread_add_unuse(m, thread);
		return fetch;
	}

	/*
	 * Re-read the current time to get the maximum accuracy.
	 * Calculate select wait timer. Take care of timeouted fd.
	 */
	set_time_now();
	thread_compute_timer(m, &timer_wait);

	/* Call select function. */
	readfd = m->readfd;
	writefd = m->writefd;
	exceptfd = m->exceptfd;
	fdsetsize = m->max_fd + 1;

	signal_fd = signal_rfd();
	FD_SET(signal_fd, &readfd);
	if (signal_fd >= m->max_fd)
		fdsetsize = signal_fd + 1;

#ifdef _WITH_SNMP_
	/* When SNMP is enabled, we may have to select() on additional
	 * FD. snmp_select_info() will add them to `readfd'. The trick
	 * with this function is its last argument. We need to set it
	 * to 0 to update our timer. */
	if (snmp_running) {
		snmpblock = 0;
		snmp_select_info(&fdsetsize, &readfd, &timer_wait, &snmpblock);
	}
#endif

#ifdef _SELECT_DEBUG_
	/* if (prog_type == PROG_TYPE_VRRP) */
		log_message(LOG_INFO, "select with timer %lu.%6.6ld, fdsetsize %d", timer_wait.tv_sec, timer_wait.tv_usec, fdsetsize);
#endif

	num_fds = select(fdsetsize, &readfd, &writefd, &exceptfd, &timer_wait);

#ifdef _SELECT_DEBUG_
	/* if (prog_type == PROG_TYPE_VRRP) */
		log_message(LOG_INFO, "Select returned %d, readfd 0x%lx, writefd 0x%lx, exceptfd 0x%lx, timer %lu.%6.6ld", num_fds, readfd.fds_bits[0], writefd.fds_bits[0], exceptfd.fds_bits[0], timer_wait.tv_sec, timer_wait.tv_usec);
#endif

	/* we have to save errno here because the next syscalls will set it */
	old_errno = errno;

	if (num_fds < 0) {
		if (old_errno == EINTR)
			goto retry;
		/* Real error. */
		DBG("select error: %s", strerror(old_errno));
		assert(0);
	}

	/* Handle SNMP stuff */
#ifdef _WITH_SNMP_
	if (snmp_running) {
		if (num_fds > 0)
			snmp_read(&readfd);
		else if (num_fds == 0)
			snmp_timeout();
	}
#endif

	/* handle signals synchronously, including child reaping */
	if (num_fds && FD_ISSET(signal_fd, &readfd)) {
		signal_run_callback();
		num_fds--;
	}

	/* Update current time */
	set_time_now();

	timer_expired = !timerisset(&timer_wait);

	if (timer_expired) {
		/* Timeout children */
		thread = m->child.head;
		while (thread) {
			thread_t *t;

			t = thread;
			thread = t->next;

			if (timercmp(&time_now, &t->sands, >=)) {
				thread_list_delete(&m->child, t);
				thread_list_add(&m->ready, t);
				t->type = THREAD_CHILD_TIMEOUT;
			} else
				break;
		}
	}

	/* Read thread. */
	thread = m->read.head;
	while (thread && (num_fds || timer_expired)) {
		thread_t *t;

		t = thread;
		thread = t->next;

		if (num_fds && FD_ISSET(t->u.fd, &readfd)) {
			assert(FD_ISSET(t->u.fd, &m->readfd));
			FD_CLR(t->u.fd, &m->readfd);
			thread_list_delete(&m->read, t);
			thread_list_add(&m->ready, t);
			t->type = THREAD_READY_FD;
			num_fds--;
		} else if (timer_expired &&
			   t->sands.tv_sec != TIMER_DISABLED &&
			   timercmp(&time_now, &t->sands, >=)) {
			FD_CLR(t->u.fd, &m->readfd);
			thread_list_delete(&m->read, t);
			thread_list_add(&m->ready, t);
			t->type = THREAD_READ_TIMEOUT;
		}
	}

	/* Write thead. */
	thread = m->write.head;
	while (thread && (num_fds || timer_expired)) {
		thread_t *t;

		t = thread;
		thread = t->next;

		if (num_fds && FD_ISSET(t->u.fd, &writefd)) {
			assert(FD_ISSET(t->u.fd, &writefd));
			FD_CLR(t->u.fd, &m->writefd);
			thread_list_delete(&m->write, t);
			thread_list_add(&m->ready, t);
			t->type = THREAD_READY_FD;
			num_fds--;
		} else {
			if (timer_expired &&
			    timercmp(&time_now, &t->sands, >=)) {
				FD_CLR(t->u.fd, &m->writefd);
				thread_list_delete(&m->write, t);
				thread_list_add(&m->ready, t);
				t->type = THREAD_WRITE_TIMEOUT;
			}
		}
	}
	/* Exception thead. */
	/*... */

	/* Timer update. */
	if (timer_expired) {
		thread = m->timer.head;
		while (thread) {
			thread_t *t;

			t = thread;
			thread = t->next;

			if (timercmp(&time_now, &t->sands, >=)) {
				thread_list_delete(&m->timer, t);
				thread_list_add(&m->ready, t);
				t->type = THREAD_READY;
			} else
				break;
		}
	}

	/* Return one event. */
	thread = thread_trim_head(&m->ready);

#ifdef _WITH_SNMP_
	run_alarms();
	netsnmp_check_outstanding_agent_requests();
#endif

	/* There is no ready thread. */
	if (!thread)
		goto retry;

	*fetch = *thread;
	thread->type = THREAD_UNUSED;
	thread_add_unuse(m, thread);

	return fetch;
}

static void
process_child_termination(pid_t pid, int status)
{
	bool respawn;
	thread_master_t * m = master;
	/*
	 * This is O(n^2), but there will only be a few entries on
	 * this list.
	 */
	thread_t *thread;

	respawn = !report_child_status(status, pid, NULL);

	thread = m->child.head;
	while (thread) {
		thread_t *t;
		t = thread;
		thread = t->next;
		if (pid == t->u.c.pid) {
			thread_list_delete(&m->child, t);
			t->u.c.status = status;
			if (respawn) {
				t->type = THREAD_READY;
				thread_list_add(&m->ready, t);
			}
			else {
				/* The child had a permanant error, so no point in respawning */
				raise(SIGTERM);
			}

			break;
		}
	}
}

/* Synchronous signal handler to reap child processes */
void
thread_child_handler(__attribute__((unused)) void *v, __attribute__((unused)) int unused)
{
	pid_t pid;
	int status;

	while ((pid = waitpid(-1, &status, WNOHANG))) {
		if (pid == -1) {
			if (errno == ECHILD)
				return;
			DBG("waitpid error: %s", strerror(errno));
			assert(0);
		}
		process_child_termination(pid, status);
	}
}

/* Make unique thread id for non pthread version of thread manager. */
static unsigned long
thread_get_id(void)
{
	static unsigned long int counter = 0;
	return ++counter;
}

#ifdef _TIMER_DEBUG_
static const char *
get_thread_type_str(int id)
{
	if (id == THREAD_READ) return "READ";
	if (id == THREAD_WRITE) return "WRITE";
	if (id == THREAD_TIMER) return "TIMER";
	if (id == THREAD_EVENT) return "EVENT";
	if (id == THREAD_CHILD) return "CHILD";
	if (id == THREAD_READY) return "READY";
	if (id == THREAD_UNUSED) return "UNUSED";
	if (id == THREAD_WRITE_TIMEOUT) return "WRITE_TIMEOUT";
	if (id == THREAD_READ_TIMEOUT) return "READ_TIMEOUT";
	if (id == THREAD_CHILD_TIMEOUT) return "CHILD_TIMEOUT";
	if (id == THREAD_TERMINATE) return "TERMINATE";
	if (id == THREAD_READY_FD) return "READY_FD";

	return "unknown";
}
#endif

/* Call thread ! */
void
thread_call(thread_t * thread)
{
	thread->id = thread_get_id();
#ifdef _TIMER_DEBUG_
	if (prog_type == PROG_TYPE_VRRP)
		log_message(LOG_INFO, "Calling thread function, type %s, addr 0x%p, val/fd/pid %d, status %d", get_thread_type_str(thread->type), thread->func, thread->u.val, thread->u.c.status);
#endif
	(*thread->func) (thread);
}

/* Our infinite scheduling loop */
void
launch_scheduler(void)
{
	thread_t thread;

	signal_set(SIGCHLD, thread_child_handler, master);

	/*
	 * Processing the master thread queues,
	 * return and execute one ready thread.
	 */
	while (thread_fetch(master, &thread)) {
		/* Run until error, used for debuging only */
#ifdef _DEBUG_
		if (__test_bit(MEM_ERR_DETECT_BIT, &debug) &&
		    __test_bit(DONT_RELEASE_VRRP_BIT, &debug)) {
			__clear_bit(MEM_ERR_DETECT_BIT, &debug);
			__clear_bit(DONT_RELEASE_VRRP_BIT, &debug);
			thread_add_terminate_event(master);
		}
#endif
		thread_call(&thread);
	}
}<|MERGE_RESOLUTION|>--- conflicted
+++ resolved
@@ -56,10 +56,9 @@
 thread_master_t *master = NULL;
 #ifndef _DEBUG_
 prog_type_t prog_type;		/* Parent/VRRP/Checker process */
-<<<<<<< HEAD
+#endif
 #ifdef _WITH_SNMP_
 bool snmp_running;		/* True if this process is running SNMP */
-=======
 #endif
 
 #ifdef _WITH_LVS_
@@ -67,7 +66,6 @@
 #endif
 #ifdef _WITH_VRRP_
 #include "../keepalived/include/vrrp_daemon.h"
->>>>>>> e8421dd1
 #endif
 
 /* Function that returns if pid is a known child, and sets *prog_name accordingly */
@@ -106,19 +104,16 @@
 			return true;
 		}
 
-<<<<<<< HEAD
-		if (exit_status != EXIT_SUCCESS && prog_type == PROG_TYPE_PARENT) {
+		if (exit_status != EXIT_SUCCESS
+#ifndef _DEBUG_
+						&& prog_type == PROG_TYPE_PARENT
+#endif
+										) {
 			if (!prog_id) {
 				snprintf(pid_buf, sizeof(pid_buf), "pid %d", pid);
 				prog_id = pid_buf;
 			}
-=======
-		if (exit_status != EXIT_SUCCESS
-#if defined _WITH_LVS_ && !defined _DEBUG_
-					        && prog_type != PROG_TYPE_CHECKER
-#endif
-										 )
->>>>>>> e8421dd1
+
 			log_message(LOG_INFO, "%s exited with status %d", prog_id, exit_status);
 		}
 
@@ -981,7 +976,9 @@
 {
 	thread->id = thread_get_id();
 #ifdef _TIMER_DEBUG_
+#ifndef _DEBUG_
 	if (prog_type == PROG_TYPE_VRRP)
+#endif
 		log_message(LOG_INFO, "Calling thread function, type %s, addr 0x%p, val/fd/pid %d, status %d", get_thread_type_str(thread->type), thread->func, thread->u.val, thread->u.c.status);
 #endif
 	(*thread->func) (thread);
