/*
 * Soft:        Keepalived is a failover program for the LVS project
 *              <www.linuxvirtualserver.org>. It monitor & manipulate
 *              a loadbalanced server pool using multi-layer checks.
 *
 * Part:        Scheduling framework. This code is highly inspired from
 *              the thread management routine (thread.c) present in the
 *              very nice zebra project (http://www.zebra.org).
 *
 * Author:      Alexandre Cassen, <acassen@linux-vs.org>
 *
 *              This program is distributed in the hope that it will be useful,
 *              but WITHOUT ANY WARRANTY; without even the implied warranty of
 *              MERCHANTABILITY or FITNESS FOR A PARTICULAR PURPOSE.
 *              See the GNU General Public License for more details.
 *
 *              This program is free software; you can redistribute it and/or
 *              modify it under the terms of the GNU General Public License
 *              as published by the Free Software Foundation; either version
 *              2 of the License, or (at your option) any later version.
 *
 * Copyright (C) 2001-2012 Alexandre Cassen, <acassen@linux-vs.org>
 */

#include "config.h"

/* SNMP should be included first: it redefines "FREE" */
#ifdef _WITH_SNMP_
#include <net-snmp/net-snmp-config.h>
#include <net-snmp/net-snmp-includes.h>
#include <net-snmp/agent/net-snmp-agent-includes.h>
#undef FREE
#endif

#ifndef _DEBUG_
#define NDEBUG
#endif
#include <assert.h>
#include <errno.h>
#include <sys/wait.h>
#include <unistd.h>
#ifdef HAVE_SIGNALFD
#include <sys/signalfd.h>
#endif

#include "scheduler.h"
#include "memory.h"
#include "utils.h"
#include "signals.h"
#include "logger.h"
#ifdef _DEBUG_
#include "bitops.h"
#endif

/* global vars */
thread_master_t *master = NULL;
prog_type_t prog_type;		/* Parent/VRRP/Checker process */
#ifdef _WITH_SNMP_
bool snmp_running;		/* True if this process is running SNMP */
#endif

/* Function that returns if pid is a known child, and sets *prog_name accordingly */
static bool (*child_finder)(pid_t pid, char const **prog_name);

void
set_child_finder(bool (*func)(pid_t, char const **))
{
	child_finder = func;
}

/* report_child_status returns true if the exit is a hard error, so unable to continue */
bool
report_child_status(int status, pid_t pid, char const *prog_name)
{
	char const *prog_id = NULL;
	char pid_buf[10];	/* "pid 32767" + '\0' */
	int exit_status ;
	bool keepalived_child_process = false;

	if (prog_name) {
		prog_id = prog_name;
		keepalived_child_process = true;
	}
	else if (child_finder && child_finder(pid, &prog_id))
		keepalived_child_process = true;

	if (WIFEXITED(status)) {
		exit_status = WEXITSTATUS(status);

		/* Handle exit codes of vrrp or checker child */
		if (keepalived_child_process &&
		    (exit_status == KEEPALIVED_EXIT_FATAL ||
		     exit_status == KEEPALIVED_EXIT_CONFIG)) {
			log_message(LOG_INFO, "%s exited with permanent error %s. Terminating", prog_id, exit_status == KEEPALIVED_EXIT_CONFIG ? "CONFIG" : "FATAL" );
			return true;
		}

<<<<<<< HEAD
		/* We really want the checker process to be able to report this more intelligently */
		if (exit_status != EXIT_SUCCESS &&
		    (
#ifdef _WITH_LVS_
		     prog_type == PROG_TYPE_CHECKER ||
#endif
						       prog_type == PROG_TYPE_PARENT)) {
			if (!prog_id) {
				snprintf(pid_buf, sizeof(pid_buf), "pid %d", pid);
				prog_id = pid_buf;
			}
=======
		if (exit_status != EXIT_SUCCESS
#ifdef _WITH_LVS_
					        && prog_type != PROG_TYPE_CHECKER
#endif
										 )
>>>>>>> c736fa03
			log_message(LOG_INFO, "%s exited with status %d", prog_id, exit_status);
		}

		return false;
	}
	if (WIFSIGNALED(status)) {
		if (!prog_id) {
			snprintf(pid_buf, sizeof(pid_buf), "pid %d", pid);
			prog_id = pid_buf;
		}

		if (WTERMSIG(status) == SIGSEGV) {
			log_message(LOG_INFO, "%s exited due to segmentation fault (SIGSEGV).", prog_id);
			log_message(LOG_INFO, "  Please report a bug at %s", "https://github.com/acassen/keepalived/issues");
			log_message(LOG_INFO, "  %s", "and include this log from when keepalived started, what happened");
			log_message(LOG_INFO, "  %s", "immediately before the crash, and your configuration file.");
		}
		else
			log_message(LOG_INFO, "%s exited due to signal %d", prog_id, WTERMSIG(status));

		return false;
	}

	return false;
}

/* Make thread master. */
thread_master_t *
thread_make_master(void)
{
	thread_master_t *new;

	new = (thread_master_t *) MALLOC(sizeof (thread_master_t));
	return new;
}

/* Add a new thread to the list. */
static void
thread_list_add(thread_list_t * list, thread_t * thread)
{
	thread->next = NULL;
	thread->prev = list->tail;
	if (list->tail)
		list->tail->next = thread;
	else
		list->head = thread;
	list->tail = thread;
	list->count++;
}

/* Add a new thread to the list. */
static void
thread_list_add_before(thread_list_t * list, thread_t * point, thread_t * thread)
{
	thread->next = point;
	thread->prev = point->prev;
	if (point->prev)
		point->prev->next = thread;
	else
		list->head = thread;
	point->prev = thread;
	list->count++;
}

/* Add a thread in the list sorted by timeval */
static void
thread_list_add_timeval(thread_list_t * list, thread_t * thread)
{
	thread_t *tt;

	if (thread->sands.tv_sec == TIMER_DISABLED) {
		thread_list_add(list, thread);
		return;
	}

	for (tt = list->head; tt; tt = tt->next) {
		if (tt->sands.tv_sec == TIMER_DISABLED || timercmp(&thread->sands, &tt->sands, <=))
			break;
	}

	if (tt)
		thread_list_add_before(list, tt, thread);
	else
		thread_list_add(list, thread);
}

/* Delete a thread from the list. */
static thread_t *
thread_list_delete(thread_list_t * list, thread_t * thread)
{
	if (thread->next)
		thread->next->prev = thread->prev;
	else
		list->tail = thread->prev;
	if (thread->prev)
		thread->prev->next = thread->next;
	else
		list->head = thread->next;
	thread->next = thread->prev = NULL;
	list->count--;
	return thread;
}

/* Free all unused thread. */
static void
thread_clean_unuse(thread_master_t * m)
{
	thread_t *thread;

	thread = m->unuse.head;
	while (thread) {
		thread_t *t;

		t = thread;
		thread = t->next;

		thread_list_delete(&m->unuse, t);

		/* free the thread */
		FREE(t);
		m->alloc--;
	}
}

/* Move thread to unuse list. */
static void
thread_add_unuse(thread_master_t * m, thread_t * thread)
{
	assert(m != NULL);
	assert(thread->next == NULL);
	assert(thread->prev == NULL);
	assert(thread->type == THREAD_UNUSED);
	thread_list_add(&m->unuse, thread);
}

/* Move list element to unuse queue */
static void
thread_destroy_list(thread_master_t * m, thread_list_t thread_list)
{
	thread_t *thread;

	thread = thread_list.head;

	while (thread) {
		thread_t *t;

		t = thread;
		thread = t->next;

		thread_list_delete(&thread_list, t);
		t->type = THREAD_UNUSED;
		thread_add_unuse(m, t);
	}
}

/* Cleanup master */
void
thread_cleanup_master(thread_master_t * m)
{
	/* Unuse current thread lists */
	thread_destroy_list(m, m->read);
	thread_destroy_list(m, m->write);
	thread_destroy_list(m, m->timer);
	thread_destroy_list(m, m->child);
	thread_destroy_list(m, m->event);
	thread_destroy_list(m, m->ready);

	/* Clear all FDs */
	FD_ZERO(&m->readfd);
	FD_ZERO(&m->writefd);
	FD_ZERO(&m->exceptfd);

	/* Clean garbage */
	thread_clean_unuse(m);

	memset(m, 0, sizeof(*m));
}

/* Stop thread scheduler. */
void
thread_destroy_master(thread_master_t * m)
{
	thread_cleanup_master(m);
	FREE(m);
}

/* Delete top of the list and return it. */
static thread_t *
thread_trim_head(thread_list_t * list)
{
	if (list->head)
		return thread_list_delete(list, list->head);
	return NULL;
}

/* Make new thread. */
static thread_t *
thread_new(thread_master_t * m)
{
	thread_t *new;

	/* If one thread is already allocated return it */
	if (m->unuse.head) {
		new = thread_trim_head(&m->unuse);
		memset(new, 0, sizeof (thread_t));
		return new;
	}

	new = (thread_t *) MALLOC(sizeof (thread_t));
	m->alloc++;
	return new;
}

/* Add new read thread. */
thread_t *
thread_add_read(thread_master_t * m, int (*func) (thread_t *)
		, void *arg, int fd, unsigned long timer)
{
	thread_t *thread;

	assert(m != NULL);

	if (FD_ISSET(fd, &m->readfd)) {
		log_message(LOG_WARNING, "There is already read fd [%d]", fd);
		return NULL;
	}

	thread = thread_new(m);
	thread->type = THREAD_READ;
	thread->id = 0;
	thread->master = m;
	thread->func = func;
	thread->arg = arg;
	FD_SET(fd, &m->readfd);
	thread->u.fd = fd;

	/* Ensure we can be efficient with select */
	if (fd > m->max_fd)
		m->max_fd = fd;

	/* Compute read timeout value */
	if (timer == TIMER_NEVER)
		thread->sands.tv_sec = TIMER_DISABLED;
	else {
		set_time_now();
		thread->sands = timer_add_long(time_now, timer);
	}

	/* Sort the thread. */
	thread_list_add_timeval(&m->read, thread);

	return thread;
}

void
thread_read_requeue(thread_master_t *m, int fd, timeval_t new_sands)
{
	thread_t *tt;
	thread_t *insert = NULL;

	for (tt = m->read.head; tt; tt = tt->next) {
		if (!insert && timercmp(&new_sands, &tt->sands, <=))
			insert = tt;
		if (tt->u.fd == fd)
			break;
	}

	if (!tt)
		return;

	tt->sands = new_sands;

	if (tt == insert)
		return;

	thread_list_delete(&m->read, tt);

	if (insert)
		thread_list_add_before(&m->read, insert, tt);
	else
		thread_list_add_timeval(&m->read, tt);
}

void
thread_requeue_read(thread_master_t *m, int fd, unsigned long timer)
{
	set_time_now();

	thread_read_requeue(m, fd, timer_add_long(time_now, timer));
}

/* Add new write thread. */
thread_t *
thread_add_write(thread_master_t * m, int (*func) (thread_t *)
		 , void *arg, int fd, unsigned long timer)
{
	thread_t *thread;

	assert(m != NULL);

	if (FD_ISSET(fd, &m->writefd)) {
		log_message(LOG_WARNING, "There is already write fd [%d]", fd);
		return NULL;
	}

	thread = thread_new(m);
	thread->type = THREAD_WRITE;
	thread->id = 0;
	thread->master = m;
	thread->func = func;
	thread->arg = arg;
	FD_SET(fd, &m->writefd);
	thread->u.fd = fd;

	/* Ensure we can be efficient with select */
	if (fd > m->max_fd)
		m->max_fd = fd;

	/* Compute write timeout value */
	if (timer == TIMER_NEVER)
		thread->sands.tv_sec = TIMER_DISABLED;
	else {
		set_time_now();
		thread->sands = timer_add_long(time_now, timer);
	}

	/* Sort the thread. */
	thread_list_add_timeval(&m->write, thread);

	return thread;
}

/* Add timer event thread. */
thread_t *
thread_add_timer(thread_master_t * m, int (*func) (thread_t *)
		 , void *arg, unsigned long timer)
{
	thread_t *thread;

	assert(m != NULL);

	thread = thread_new(m);
	thread->type = THREAD_TIMER;
	thread->id = 0;
	thread->master = m;
	thread->func = func;
	thread->arg = arg;

	/* Do we need jitter here? */
	if (timer == TIMER_NEVER)
		thread->sands.tv_sec = TIMER_DISABLED;
	else {
		set_time_now();
		thread->sands = timer_add_long(time_now, timer);
	}

	/* Sort by timeval. */
	thread_list_add_timeval(&m->timer, thread);

	return thread;
}

/* Add a child thread. */
thread_t *
thread_add_child(thread_master_t * m, int (*func) (thread_t *)
		 , void * arg, pid_t pid, unsigned long timer)
{
	thread_t *thread;

	assert(m != NULL);

	thread = thread_new(m);
	thread->type = THREAD_CHILD;
	thread->id = 0;
	thread->master = m;
	thread->func = func;
	thread->arg = arg;
	thread->u.c.pid = pid;
	thread->u.c.status = 0;

	/* Compute child timeout value */
	if (timer == TIMER_NEVER)
		thread->sands.tv_sec = TIMER_DISABLED;
	else {
		set_time_now();
		thread->sands = timer_add_long(time_now, timer);
	}

	/* Sort by timeval. */
	thread_list_add_timeval(&m->child, thread);

	return thread;
}

/* Add simple event thread. */
thread_t *
thread_add_event(thread_master_t * m, int (*func) (thread_t *)
		 , void *arg, int val)
{
	thread_t *thread;

	assert(m != NULL);

	thread = thread_new(m);
	thread->type = THREAD_EVENT;
	thread->id = 0;
	thread->master = m;
	thread->func = func;
	thread->arg = arg;
	thread->u.val = val;
	thread_list_add(&m->event, thread);

	return thread;
}

/* Add simple event thread. */
thread_t *
thread_add_terminate_event(thread_master_t * m)
{
	thread_t *thread;

	assert(m != NULL);

	thread = thread_new(m);
	thread->type = THREAD_TERMINATE;
	thread->id = 0;
	thread->master = m;
	thread->func = NULL;
	thread->arg = NULL;
	thread->u.val = 0;
	thread_list_add(&m->event, thread);

	return thread;
}

/* Cancel thread from scheduler. */
int
thread_cancel(thread_t * thread)
{
	if (!thread)
		return -1;

	switch (thread->type) {
	case THREAD_READ:
		assert(FD_ISSET(thread->u.fd, &thread->master->readfd));
		FD_CLR(thread->u.fd, &thread->master->readfd);
		thread_list_delete(&thread->master->read, thread);
		break;
	case THREAD_WRITE:
		assert(FD_ISSET(thread->u.fd, &thread->master->writefd));
		FD_CLR(thread->u.fd, &thread->master->writefd);
		thread_list_delete(&thread->master->write, thread);
		break;
	case THREAD_TIMER:
		thread_list_delete(&thread->master->timer, thread);
		break;
	case THREAD_CHILD:
		/* Does this need to kill the child, or is that the
		 * caller's job?
		 * This function is currently unused, so leave it for now.
		 */
		thread_list_delete(&thread->master->child, thread);
		break;
	case THREAD_EVENT:
		thread_list_delete(&thread->master->event, thread);
		break;
	case THREAD_READY:
	case THREAD_READY_FD:
		thread_list_delete(&thread->master->ready, thread);
		break;
	default:
		break;
	}

	thread->type = THREAD_UNUSED;
	thread_add_unuse(thread->master, thread);
	return 0;
}

#ifdef _INCLUDE_UNUSED_CODE_
/* Delete all events which has argument value arg. */
void
thread_cancel_event(thread_master_t * m, void *arg)
{
	thread_t *thread;

	thread = m->event.head;
	while (thread) {
		thread_t *t;

		t = thread;
		thread = t->next;

		if (t->arg == arg) {
			thread_list_delete(&m->event, t);
			t->type = THREAD_UNUSED;
			thread_add_unuse(m, t);
		}
	}
}
#endif

/* Update timer value */
static void
thread_update_timer(thread_list_t *list, timeval_t *timer_min)
{
	if (!list->head)
		return;

	if (list->head->sands.tv_sec == TIMER_DISABLED)
		return;

	if (!timerisset(timer_min) ||
	    timercmp(&list->head->sands, timer_min, <=))
		*timer_min = list->head->sands;
}

/* Compute the wait timer. Take care of timeouted fd */
static void
thread_compute_timer(thread_master_t * m, timeval_t * timer_wait)
{
	timeval_t timer_min;

	/* Prepare timer */
	timerclear(&timer_min);
	thread_update_timer(&m->timer, &timer_min);
	thread_update_timer(&m->write, &timer_min);
	thread_update_timer(&m->read, &timer_min);
	thread_update_timer(&m->child, &timer_min);

	if (timerisset(&timer_min)) {
		/* Take care about monotonic clock */
		timersub(&timer_min, &time_now, &timer_min);
		if (timer_min.tv_sec < 0) {
			timer_min.tv_sec = timer_min.tv_usec = 0;
		}

		timer_wait->tv_sec = timer_min.tv_sec;
		timer_wait->tv_usec = timer_min.tv_usec;
	} else {
		/* set timer to a VERY long time */
		timer_wait->tv_sec = LONG_MAX;
		timer_wait->tv_usec = 0;
	}
}

/* Fetch next ready thread. */
thread_t *
thread_fetch(thread_master_t * m, thread_t * fetch)
{
	int num_fds, old_errno;
	thread_t *thread;
	fd_set readfd;
	fd_set writefd;
	fd_set exceptfd;
	timeval_t timer_wait;
	int signal_fd;
	int fdsetsize;
#ifdef _WITH_SNMP_
	int snmpblock = 0;
#endif
	bool timer_expired;

	assert(m != NULL);

	/* Timer initialization */
	memset(&timer_wait, 0, sizeof (timeval_t));

retry:	/* When thread can't fetch try to find next thread again. */

	/* If there is event process it first. */
	while ((thread = thread_trim_head(&m->event))) {
		*fetch = *thread;

		/* If daemon hanging event is received return NULL pointer */
		if (thread->type == THREAD_TERMINATE) {
			thread->type = THREAD_UNUSED;
			thread_add_unuse(m, thread);
			return NULL;
		}
		thread->type = THREAD_UNUSED;
		thread_add_unuse(m, thread);
		return fetch;
	}

	/* If there is ready threads process them */
	while ((thread = thread_trim_head(&m->ready))) {
		*fetch = *thread;
		thread->type = THREAD_UNUSED;
		thread_add_unuse(m, thread);
		return fetch;
	}

	/*
	 * Re-read the current time to get the maximum accuracy.
	 * Calculate select wait timer. Take care of timeouted fd.
	 */
	set_time_now();
	thread_compute_timer(m, &timer_wait);

	/* Call select function. */
	readfd = m->readfd;
	writefd = m->writefd;
	exceptfd = m->exceptfd;
	fdsetsize = m->max_fd + 1;

	signal_fd = signal_rfd();
	FD_SET(signal_fd, &readfd);
	if (signal_fd >= m->max_fd)
		fdsetsize = signal_fd + 1;

#ifdef _WITH_SNMP_
	/* When SNMP is enabled, we may have to select() on additional
	 * FD. snmp_select_info() will add them to `readfd'. The trick
	 * with this function is its last argument. We need to set it
	 * to 0 to update our timer. */
	if (snmp_running) {
		snmpblock = 0;
		snmp_select_info(&fdsetsize, &readfd, &timer_wait, &snmpblock);
	}
#endif

#ifdef _SELECT_DEBUG_
	/* if (prog_type == PROG_TYPE_VRRP) */
		log_message(LOG_INFO, "select with timer %lu.%6.6ld, fdsetsize %d", timer_wait.tv_sec, timer_wait.tv_usec, fdsetsize);
#endif

	num_fds = select(fdsetsize, &readfd, &writefd, &exceptfd, &timer_wait);

#ifdef _SELECT_DEBUG_
	/* if (prog_type == PROG_TYPE_VRRP) */
		log_message(LOG_INFO, "Select returned %d, readfd 0x%lx, writefd 0x%lx, exceptfd 0x%lx, timer %lu.%6.6ld", num_fds, readfd.fds_bits[0], writefd.fds_bits[0], exceptfd.fds_bits[0], timer_wait.tv_sec, timer_wait.tv_usec);
#endif

	/* we have to save errno here because the next syscalls will set it */
	old_errno = errno;

	if (num_fds < 0) {
		if (old_errno == EINTR)
			goto retry;
		/* Real error. */
		DBG("select error: %s", strerror(old_errno));
		assert(0);
	}

	/* Handle SNMP stuff */
#ifdef _WITH_SNMP_
	if (snmp_running) {
		if (num_fds > 0)
			snmp_read(&readfd);
		else if (num_fds == 0)
			snmp_timeout();
	}
#endif

	/* handle signals synchronously, including child reaping */
	if (num_fds && FD_ISSET(signal_fd, &readfd)) {
		signal_run_callback();
		num_fds--;
	}

	/* Update current time */
	set_time_now();

	timer_expired = (timer_wait.tv_sec == 0 && timer_wait.tv_usec == 0);

	if (timer_expired) {
		/* Timeout children */
		thread = m->child.head;
		while (thread) {
			thread_t *t;

			t = thread;
			thread = t->next;

			if (timercmp(&time_now, &t->sands, >=)) {
				thread_list_delete(&m->child, t);
				thread_list_add(&m->ready, t);
				t->type = THREAD_CHILD_TIMEOUT;
			} else
				break;
		}
	}

	/* Read thread. */
	thread = m->read.head;
	while (thread && (num_fds || timer_expired)) {
		thread_t *t;

		t = thread;
		thread = t->next;

		if (num_fds && FD_ISSET(t->u.fd, &readfd)) {
			assert(FD_ISSET(t->u.fd, &m->readfd));
			FD_CLR(t->u.fd, &m->readfd);
			thread_list_delete(&m->read, t);
			thread_list_add(&m->ready, t);
			t->type = THREAD_READY_FD;
			num_fds--;
		} else if (timer_expired &&
			   t->sands.tv_sec != TIMER_DISABLED &&
			   timercmp(&time_now, &t->sands, >=)) {
			FD_CLR(t->u.fd, &m->readfd);
			thread_list_delete(&m->read, t);
			thread_list_add(&m->ready, t);
			t->type = THREAD_READ_TIMEOUT;
		}
	}

	/* Write thead. */
	thread = m->write.head;
	while (thread && (num_fds || timer_expired)) {
		thread_t *t;

		t = thread;
		thread = t->next;

		if (num_fds && FD_ISSET(t->u.fd, &writefd)) {
			assert(FD_ISSET(t->u.fd, &writefd));
			FD_CLR(t->u.fd, &m->writefd);
			thread_list_delete(&m->write, t);
			thread_list_add(&m->ready, t);
			t->type = THREAD_READY_FD;
			num_fds--;
		} else {
			if (timer_expired &&
			    timercmp(&time_now, &t->sands, >=)) {
				FD_CLR(t->u.fd, &m->writefd);
				thread_list_delete(&m->write, t);
				thread_list_add(&m->ready, t);
				t->type = THREAD_WRITE_TIMEOUT;
			}
		}
	}
	/* Exception thead. */
	/*... */

	/* Timer update. */
	if (timer_expired) {
		thread = m->timer.head;
		while (thread) {
			thread_t *t;

			t = thread;
			thread = t->next;

			if (timercmp(&time_now, &t->sands, >=)) {
				thread_list_delete(&m->timer, t);
				thread_list_add(&m->ready, t);
				t->type = THREAD_READY;
			} else
				break;
		}
	}

	/* Return one event. */
	thread = thread_trim_head(&m->ready);

#ifdef _WITH_SNMP_
	run_alarms();
	netsnmp_check_outstanding_agent_requests();
#endif

	/* There is no ready thread. */
	if (!thread)
		goto retry;

	*fetch = *thread;
	thread->type = THREAD_UNUSED;
	thread_add_unuse(m, thread);

	return fetch;
}

static void
process_child_termination(pid_t pid, int status)
{
	bool respawn;
	thread_master_t * m = master;
	/*
	 * This is O(n^2), but there will only be a few entries on
	 * this list.
	 */
	thread_t *thread;

	respawn = !report_child_status(status, pid, NULL);

	thread = m->child.head;
	while (thread) {
		thread_t *t;
		t = thread;
		thread = t->next;
		if (pid == t->u.c.pid) {
			thread_list_delete(&m->child, t);
			t->u.c.status = status;
			if (respawn) {
				t->type = THREAD_READY;
				thread_list_add(&m->ready, t);
			}
			else {
				/* The child had a permanant error, so no point in respawning */
				raise(SIGTERM);
			}

			break;
		}
	}
}

/* Synchronous signal handler to reap child processes */
void
thread_child_handler(__attribute__((unused)) void *v, __attribute__((unused)) int unused)
{
	pid_t pid;
	int status;

	while ((pid = waitpid(-1, &status, WNOHANG))) {
		if (pid == -1) {
			if (errno == ECHILD)
				return;
			DBG("waitpid error: %s", strerror(errno));
			assert(0);
		}
		process_child_termination(pid, status);
	}
}

/* Make unique thread id for non pthread version of thread manager. */
static unsigned long
thread_get_id(void)
{
	static unsigned long int counter = 0;
	return ++counter;
}

#ifdef _TIMER_DEBUG_
static const char *
get_thread_type_str(int id)
{
	if (id == THREAD_READ) return "READ";
	if (id == THREAD_WRITE) return "WRITE";
	if (id == THREAD_TIMER) return "TIMER";
	if (id == THREAD_EVENT) return "EVENT";
	if (id == THREAD_CHILD) return "CHILD";
	if (id == THREAD_READY) return "READY";
	if (id == THREAD_UNUSED) return "UNUSED";
	if (id == THREAD_WRITE_TIMEOUT) return "WRITE_TIMEOUT";
	if (id == THREAD_READ_TIMEOUT) return "READ_TIMEOUT";
	if (id == THREAD_CHILD_TIMEOUT) return "CHILD_TIMEOUT";
	if (id == THREAD_TERMINATE) return "TERMINATE";
	if (id == THREAD_READY_FD) return "READY_FD";

	return "unknown";
}
#endif

/* Call thread ! */
void
thread_call(thread_t * thread)
{
	thread->id = thread_get_id();
#ifdef _TIMER_DEBUG_
	if (prog_type == PROG_TYPE_VRRP)
		log_message(LOG_INFO, "Calling thread function, type %s, addr 0x%p, val/fd/pid %d, status %d", get_thread_type_str(thread->type), thread->func, thread->u.val, thread->u.c.status);
#endif
	(*thread->func) (thread);
}

/* Our infinite scheduling loop */
void
launch_scheduler(void)
{
	thread_t thread;

	signal_set(SIGCHLD, thread_child_handler, master);

	/*
	 * Processing the master thread queues,
	 * return and execute one ready thread.
	 */
	while (thread_fetch(master, &thread)) {
		/* Run until error, used for debuging only */
#ifdef _DEBUG_
		if (__test_bit(MEM_ERR_DETECT_BIT, &debug) &&
		    __test_bit(DONT_RELEASE_VRRP_BIT, &debug)) {
			__clear_bit(MEM_ERR_DETECT_BIT, &debug);
			__clear_bit(DONT_RELEASE_VRRP_BIT, &debug);
			thread_add_terminate_event(master);
		}
#endif
		thread_call(&thread);
	}
}<|MERGE_RESOLUTION|>--- conflicted
+++ resolved
@@ -95,25 +95,11 @@
 			return true;
 		}
 
-<<<<<<< HEAD
-		/* We really want the checker process to be able to report this more intelligently */
-		if (exit_status != EXIT_SUCCESS &&
-		    (
-#ifdef _WITH_LVS_
-		     prog_type == PROG_TYPE_CHECKER ||
-#endif
-						       prog_type == PROG_TYPE_PARENT)) {
+		if (exit_status != EXIT_SUCCESS && prog_type == PROG_TYPE_PARENT) {
 			if (!prog_id) {
 				snprintf(pid_buf, sizeof(pid_buf), "pid %d", pid);
 				prog_id = pid_buf;
 			}
-=======
-		if (exit_status != EXIT_SUCCESS
-#ifdef _WITH_LVS_
-					        && prog_type != PROG_TYPE_CHECKER
-#endif
-										 )
->>>>>>> c736fa03
 			log_message(LOG_INFO, "%s exited with status %d", prog_id, exit_status);
 		}
 
