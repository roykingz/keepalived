/*
 * Soft:        Keepalived is a failover program for the LVS project
 *              <www.linuxvirtualserver.org>. It monitor & manipulate
 *              a loadbalanced server pool using multi-layer checks.
 *
 * Part:        Configuration file parser/reader. Place into the dynamic
 *              data structure representation the conf file representing
 *              the loadbalanced server pool.
 *
 * Author:      Alexandre Cassen, <acassen@linux-vs.org>
 *
 *              This program is distributed in the hope that it will be useful,
 *              but WITHOUT ANY WARRANTY; without even the implied warranty of
 *              MERCHANTABILITY or FITNESS FOR A PARTICULAR PURPOSE.
 *              See the GNU General Public License for more details.
 *
 *              This program is free software; you can redistribute it and/or
 *              modify it under the terms of the GNU General Public License
 *              as published by the Free Software Foundation; either version
 *              2 of the License, or (at your option) any later version.
 *
 * Copyright (C) 2001-2012 Alexandre Cassen, <acassen@gmail.com>
 */

#include "config.h"

#include <errno.h>
#include <arpa/inet.h>
#include <stdint.h>

#include "check_parser.h"
#include "check_data.h"
#include "check_api.h"
#include "global_data.h"
#include "global_parser.h"
#include "main.h"
#include "logger.h"
#include "parser.h"
#include "utils.h"
#include "ipwrapper.h"
#if defined _WITH_VRRP_
#include "vrrp_parser.h"
#endif
#include "libipvs.h"

/* SSL handlers */
static void
ssl_handler(__attribute__((unused)) vector_t *strvec)
{
	check_data->ssl = alloc_ssl();
}
static void
sslpass_handler(vector_t *strvec)
{
	check_data->ssl->password = set_value(strvec);
}
static void
sslca_handler(vector_t *strvec)
{
	check_data->ssl->cafile = set_value(strvec);
}
static void
sslcert_handler(vector_t *strvec)
{
	check_data->ssl->certfile = set_value(strvec);
}
static void
sslkey_handler(vector_t *strvec)
{
	check_data->ssl->keyfile = set_value(strvec);
}

/* Virtual Servers handlers */
static void
vsg_handler(vector_t *strvec)
{
	/* Fetch queued vsg */
	alloc_vsg(strvec_slot(strvec, 1));
	alloc_value_block(alloc_vsg_entry);
}
static void
vs_handler(vector_t *strvec)
{
	alloc_vs(strvec_slot(strvec, 1), strvec_slot(strvec, 2));
}
static void
vs_end_handler(void)
{
	virtual_server_t *vs = LIST_TAIL_DATA(check_data->vs);
	if (!vs->af)
		vs->af = AF_INET;
}
static void
ip_family_handler(vector_t *strvec)
{
	virtual_server_t *vs = LIST_TAIL_DATA(check_data->vs);
	uint16_t af;

	if (!strcmp(strvec_slot(strvec, 1), "inet"))
		af = AF_INET;
	else if (!strcmp(strvec_slot(strvec, 1), "inet6")) {
#ifndef LIBIPVS_USE_NL
		log_message(LOG_INFO, "IPVS with IPv6 is not supported by this build");
		skip_block();
		return;
#endif
		af = AF_INET6;
	}
	else {
		log_message(LOG_INFO, "unknown address family %s", FMT_STR_VSLOT(strvec, 1));
		return;
	}

	if (vs->af != AF_UNSPEC &&
	    af != vs->af) {
		log_message(LOG_INFO, "Virtual server specified family %s conflicts with server family", FMT_STR_VSLOT(strvec, 1));
		return;
	}

	vs->af = af;
}
static void
delay_handler(vector_t *strvec)
{
	virtual_server_t *vs = LIST_TAIL_DATA(check_data->vs);
	vs->delay_loop = strtoul(strvec_slot(strvec, 1), NULL, 10) * TIMER_HZ;
	if (vs->delay_loop < TIMER_HZ)
		vs->delay_loop = TIMER_HZ;
}
static void
lbalgo_handler(vector_t *strvec)
{
	virtual_server_t *vs = LIST_TAIL_DATA(check_data->vs);
	char *str = strvec_slot(strvec, 1);
	size_t size = sizeof (vs->sched);
	size_t str_len = strlen(str);

	if (size > str_len)
		size = str_len;

	memcpy(vs->sched, str, size);
}

static void
lbflags_handler(vector_t *strvec)
{
	virtual_server_t *vs = LIST_TAIL_DATA(check_data->vs);
	char *str = strvec_slot(strvec, 0);

	if (!strcmp(str, "hashed"))
		vs->flags |= IP_VS_SVC_F_HASHED;
#ifdef IP_VS_SVC_F_ONEPACKET
	else if (!strcmp(str, "ops"))
		vs->flags |= IP_VS_SVC_F_ONEPACKET;
#endif
#ifdef IP_VS_SVC_F_SCHED1		/* From Linux 3.11 */
	else if (!strcmp(str, "flag-1"))
		vs->flags |= IP_VS_SVC_F_SCHED1;
	else if (!strcmp(str, "flag-2"))
		vs->flags |= IP_VS_SVC_F_SCHED2;
	else if (!strcmp(str, "flag-3"))
		vs->flags |= IP_VS_SVC_F_SCHED3;
	else if (!strcmp(vs->sched , "sh") )
	{
		/* sh-port and sh-fallback flags are relevant for sh scheduler only */
		if (!strcmp(str, "sh-port")  )
			vs->flags |= IP_VS_SVC_F_SCHED_SH_PORT;
		if (!strcmp(str, "sh-fallback"))
			vs->flags |= IP_VS_SVC_F_SCHED_SH_FALLBACK;
	}
	else
		log_message(LOG_INFO, "%s only applies to sh scheduler - ignoring", str);
#endif
}

static void
lbkind_handler(vector_t *strvec)
{
	virtual_server_t *vs = LIST_TAIL_DATA(check_data->vs);
	char *str = strvec_slot(strvec, 1);

	if (!strcmp(str, "NAT"))
		vs->loadbalancing_kind = IP_VS_CONN_F_MASQ;
	else if (!strcmp(str, "DR"))
		vs->loadbalancing_kind = IP_VS_CONN_F_DROUTE;
	else if (!strcmp(str, "TUN"))
		vs->loadbalancing_kind = IP_VS_CONN_F_TUNNEL;
	else
		log_message(LOG_INFO, "PARSER : unknown [%s] routing method.", str);
}
static void
pto_handler(vector_t *strvec)
{
	virtual_server_t *vs = LIST_TAIL_DATA(check_data->vs);
	char *endptr;
	unsigned long timeout;

	if (vector_size(strvec) < 2) {
		vs->persistence_timeout = IPVS_SVC_PERSISTENT_TIMEOUT;
		return;
	}

	errno = 0;
	timeout = strtoul(strvec_slot(strvec, 1), &endptr, 10);
	if (errno || *endptr || timeout > UINT32_MAX || timeout == 0) {
		log_message(LOG_INFO, "persistent_timeout invalid");
		return;
	}

	vs->persistence_timeout = (uint32_t)timeout;
}
#ifdef _HAVE_PE_NAME_
static void
pengine_handler(vector_t *strvec)
{
	virtual_server_t *vs = LIST_TAIL_DATA(check_data->vs);
	char *str = strvec_slot(strvec, 1);
	size_t size = sizeof (vs->pe_name);

	strncpy(vs->pe_name, str, size - 1);
	vs->pe_name[size - 1] = '\0';
}
#endif
static void
pgr_handler(vector_t *strvec)
{
	struct in_addr addr;

	virtual_server_t *vs = LIST_TAIL_DATA(check_data->vs);
	if (vs->addr.ss_family == AF_INET6)
		vs->persistence_granularity = (uint32_t)strtoul(strvec_slot(strvec, 1), NULL, 10);
	else {
		if (inet_aton(strvec_slot(strvec, 1), &addr)) {
			log_message(LOG_INFO, "Invalid persistence_timeout specified - %s", FMT_STR_VSLOT(strvec, 1));
			return;
		}
		vs->persistence_granularity = addr.s_addr;
	}

	if (!vs->persistence_timeout)
		vs->persistence_timeout = IPVS_SVC_PERSISTENT_TIMEOUT;
}
static void
proto_handler(vector_t *strvec)
{
	virtual_server_t *vs = LIST_TAIL_DATA(check_data->vs);
	char *str = strvec_slot(strvec, 1);
	if (!strcmp(str, "TCP"))
		vs->service_type = IPPROTO_TCP;
	else if (!strcmp(str, "SCTP"))
		vs->service_type = IPPROTO_SCTP;
	else if (!strcmp(str, "UDP"))
		vs->service_type = IPPROTO_UDP;
	else
		log_message(LOG_INFO, "Unknown protocol %s - ignoring", str);
}
static void
hasuspend_handler(__attribute__((unused)) vector_t *strvec)
{
	virtual_server_t *vs = LIST_TAIL_DATA(check_data->vs);
	vs->ha_suspend = true;
}

static void
virtualhost_handler(vector_t *strvec)
{
	virtual_server_t *vs = LIST_TAIL_DATA(check_data->vs);
	vs->virtualhost = set_value(strvec);
}

/* Sorry Servers handlers */
static void
ssvr_handler(vector_t *strvec)
{
	alloc_ssvr(strvec_slot(strvec, 1), strvec_slot(strvec, 2));
}
static void
ssvri_handler(__attribute__((unused)) vector_t *strvec)
{
	virtual_server_t *vs = LIST_TAIL_DATA(check_data->vs);
	if (vs->s_svr) {
		vs->s_svr->inhibit = 1;
	} else {
		log_message(LOG_ERR, "Ignoring sorry_server_inhibit used before or without sorry_server");
	}
}

/* Real Servers handlers */
static void
rs_handler(vector_t *strvec)
{
	alloc_rs(strvec_slot(strvec, 1), strvec_slot(strvec, 2));
}
static void
weight_handler(vector_t *strvec)
{
	virtual_server_t *vs = LIST_TAIL_DATA(check_data->vs);
	real_server_t *rs = LIST_TAIL_DATA(vs->rs);
	rs->weight = atoi(strvec_slot(strvec, 1));
	rs->iweight = rs->weight;
}
static void
uthreshold_handler(vector_t *strvec)
{
	virtual_server_t *vs = LIST_TAIL_DATA(check_data->vs);
	real_server_t *rs = LIST_TAIL_DATA(vs->rs);
	rs->u_threshold = (uint32_t)strtoul(strvec_slot(strvec, 1), NULL, 10);
}
static void
lthreshold_handler(vector_t *strvec)
{
	virtual_server_t *vs = LIST_TAIL_DATA(check_data->vs);
	real_server_t *rs = LIST_TAIL_DATA(vs->rs);
	rs->l_threshold = (uint32_t)strtoul(strvec_slot(strvec, 1), NULL, 10);
}
static void
inhibit_handler(__attribute__((unused)) vector_t *strvec)
{
	virtual_server_t *vs = LIST_TAIL_DATA(check_data->vs);
	real_server_t *rs = LIST_TAIL_DATA(vs->rs);
	rs->inhibit = 1;
}
static inline notify_script_t*
set_check_notify_script(vector_t *strvec)
{
<<<<<<< HEAD
	notify_script_t *script = notify_script_init(strvec, true);

	if (vector_size(strvec) > 2) {
		if (set_script_uid_gid(strvec, 2, &script->uid, &script->gid))
			log_message(LOG_INFO, "Invalid user/group for quorum/notify script %s", script->cmd_str);
	}

	return script;
=======
	return notify_script_init(strvec, "quorum/notify", global_data->script_security);
>>>>>>> 87889aef
}
static void
notify_up_handler(vector_t *strvec)
{
	virtual_server_t *vs = LIST_TAIL_DATA(check_data->vs);
	real_server_t *rs = LIST_TAIL_DATA(vs->rs);
	if (rs->notify_up) {
		log_message(LOG_INFO, "(%s): notify_up script already specified - ignoring %s", vs->vsgname, FMT_STR_VSLOT(strvec,1));
		return;
	}
	rs->notify_up = set_check_notify_script(strvec);
}
static void
notify_down_handler(vector_t *strvec)
{
	virtual_server_t *vs = LIST_TAIL_DATA(check_data->vs);
	real_server_t *rs = LIST_TAIL_DATA(vs->rs);
	if (rs->notify_down) {
		log_message(LOG_INFO, "(%s): notify_down script already specified - ignoring %s", vs->vsgname, FMT_STR_VSLOT(strvec,1));
		return;
	}
	rs->notify_down = set_check_notify_script(strvec);
}
static void
alpha_handler(__attribute__((unused)) vector_t *strvec)
{
	virtual_server_t *vs = LIST_TAIL_DATA(check_data->vs);
	vs->alpha = true;
	vs->quorum_state = DOWN;
}
static void
omega_handler(__attribute__((unused)) vector_t *strvec)
{
	virtual_server_t *vs = LIST_TAIL_DATA(check_data->vs);
	vs->omega = true;
}
static void
quorum_up_handler(vector_t *strvec)
{
	virtual_server_t *vs = LIST_TAIL_DATA(check_data->vs);
	if (vs->quorum_up) {
		log_message(LOG_INFO, "(%s): quorum_up script already specified - ignoring %s", vs->vsgname, FMT_STR_VSLOT(strvec,1));
		return;
	}
	vs->quorum_up = set_check_notify_script(strvec);
}
static void
quorum_down_handler(vector_t *strvec)
{
	virtual_server_t *vs = LIST_TAIL_DATA(check_data->vs);
	if (vs->quorum_down) {
		log_message(LOG_INFO, "(%s): quorum_down script already specified - ignoring %s", vs->vsgname, FMT_STR_VSLOT(strvec,1));
		return;
	}
	vs->quorum_down = set_check_notify_script(strvec);
}
static void
quorum_handler(vector_t *strvec)
{
	virtual_server_t *vs = LIST_TAIL_DATA(check_data->vs);
	vs->quorum = (unsigned)strtoul(strvec_slot(strvec, 1), NULL, 10);
	if (vs->quorum < 1) {
		log_message(LOG_ERR, "Condition not met: Quorum >= 1");
		log_message(LOG_ERR, "Ignoring requested value %s, using 1 instead",
		  FMT_STR_VSLOT(strvec, 1));
		vs->quorum = 1;
	}
}
static void
hysteresis_handler(vector_t *strvec)
{
	virtual_server_t *vs = LIST_TAIL_DATA(check_data->vs);

	vs->hysteresis = (unsigned)strtoul(strvec_slot(strvec, 1), NULL, 10);
}

void
init_check_keywords(bool active)
{
	/* SSL mapping */
	install_keyword_root("SSL", &ssl_handler, active);
	install_keyword("password", &sslpass_handler);
	install_keyword("ca", &sslca_handler);
	install_keyword("certificate", &sslcert_handler);
	install_keyword("key", &sslkey_handler);

	/* Virtual server mapping */
	install_keyword_root("virtual_server_group", &vsg_handler, active);
	install_keyword_root("virtual_server", &vs_handler, active);
	install_keyword("ip_family", &ip_family_handler);
	install_keyword("delay_loop", &delay_handler);
	install_keyword("lb_algo", &lbalgo_handler);
	install_keyword("lvs_sched", &lbalgo_handler);

	install_keyword("hashed", &lbflags_handler);
#ifdef IP_VS_SVC_F_ONEPACKET
	install_keyword("ops", &lbflags_handler);
#endif
#ifdef IP_VS_SVC_F_SCHED1
	install_keyword("flag-1", &lbflags_handler);
	install_keyword("flag-2", &lbflags_handler);
	install_keyword("flag-3", &lbflags_handler);
	install_keyword("sh-port", &lbflags_handler);
	install_keyword("sh-fallback", &lbflags_handler);
#endif
	install_keyword("lb_kind", &lbkind_handler);
	install_keyword("lvs_method", &lbkind_handler);
#ifdef _HAVE_PE_NAME_
	install_keyword("persistence_engine", &pengine_handler);
#endif
	install_keyword("persistence_timeout", &pto_handler);
	install_keyword("persistence_granularity", &pgr_handler);
	install_keyword("protocol", &proto_handler);
	install_keyword("ha_suspend", &hasuspend_handler);
	install_keyword("virtualhost", &virtualhost_handler);

	/* Pool regression detection and handling. */
	install_keyword("alpha", &alpha_handler);
	install_keyword("omega", &omega_handler);
	install_keyword("quorum_up", &quorum_up_handler);
	install_keyword("quorum_down", &quorum_down_handler);
	install_keyword("quorum", &quorum_handler);
	install_keyword("hysteresis", &hysteresis_handler);

	/* Real server mapping */
	install_keyword("sorry_server", &ssvr_handler);
	install_keyword("sorry_server_inhibit", &ssvri_handler);
	install_keyword("real_server", &rs_handler);
	install_sublevel();
	install_keyword("weight", &weight_handler);
	install_keyword("uthreshold", &uthreshold_handler);
	install_keyword("lthreshold", &lthreshold_handler);
	install_keyword("inhibit_on_failure", &inhibit_handler);
	install_keyword("notify_up", &notify_up_handler);
	install_keyword("notify_down", &notify_down_handler);

	install_sublevel_end_handler(&vs_end_handler);

	/* Checkers mapping */
	install_checkers_keyword();
	install_sublevel_end();
}

vector_t *
check_init_keywords(void)
{
	/* global definitions mapping */
	init_global_keywords(true);

	init_check_keywords(true);
#ifdef _WITH_VRRP_
	init_vrrp_keywords(false);
#endif
	return keywords;
}<|MERGE_RESOLUTION|>--- conflicted
+++ resolved
@@ -323,18 +323,7 @@
 static inline notify_script_t*
 set_check_notify_script(vector_t *strvec)
 {
-<<<<<<< HEAD
-	notify_script_t *script = notify_script_init(strvec, true);
-
-	if (vector_size(strvec) > 2) {
-		if (set_script_uid_gid(strvec, 2, &script->uid, &script->gid))
-			log_message(LOG_INFO, "Invalid user/group for quorum/notify script %s", script->cmd_str);
-	}
-
-	return script;
-=======
-	return notify_script_init(strvec, "quorum/notify", global_data->script_security);
->>>>>>> 87889aef
+	return notify_script_init(strvec, true, "quorum/notify");
 }
 static void
 notify_up_handler(vector_t *strvec)
