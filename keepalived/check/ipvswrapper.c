--- conflicted
+++ resolved
@@ -25,12 +25,9 @@
 
 #include <errno.h>
 #include <fcntl.h>
-<<<<<<< HEAD
 #include <unistd.h>
 #include <sys/wait.h>
-=======
 #include <stdint.h>
->>>>>>> 53f7e766
 
 #ifndef O_CLOEXEC	/* Since Linux 2.6.23 and glibc 2.7 */
 #define O_CLOEXEC 0	/* It doesn't really matter if O_CLOEXEC isn't set here */
