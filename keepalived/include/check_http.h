--- conflicted
+++ resolved
@@ -61,11 +61,7 @@
 	unsigned			url_it;		/* current url checked index */
 	request_t			*req;		/* GET buffer and SSL args */
 	list				url;
-<<<<<<< HEAD
-=======
-	http_t				*arg;
 	char				*virtualhost;
->>>>>>> 544fc22a
 } http_checker_t;
 
 /* global defs */
