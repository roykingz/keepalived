/*
 * Soft:        Keepalived is a failover program for the LVS project
 *              <www.linuxvirtualserver.org>. It monitor & manipulate
 *              a loadbalanced server pool using multi-layer checks.
 *
 * Part:        vrrp_track.c include file.
 *
 * Author:      Alexandre Cassen, <acassen@linux-vs.org>
 *
 *              This program is distributed in the hope that it will be useful,
 *              but WITHOUT ANY WARRANTY; without even the implied warranty of
 *              MERCHANTABILITY or FITNESS FOR A PARTICULAR PURPOSE.
 *              See the GNU General Public License for more details.
 *
 *              This program is free software; you can redistribute it and/or
 *              modify it under the terms of the GNU General Public License
 *              as published by the Free Software Foundation; either version
 *              2 of the License, or (at your option) any later version.
 *
 * Copyright (C) 2001-2012 Alexandre Cassen, <acassen@gmail.com>
 */

#ifndef _VRRP_TRACK_H
#define _VRRP_TRACK_H

/* global includes */
#include <stdio.h>
#include <stdlib.h>
#include <arpa/inet.h>
#include <string.h>
#include <syslog.h>
#include <stdbool.h>

/* local includes */
#include "vector.h"
#include "list.h"
#include "vrrp_if.h"
#include "vrrp.h"

/* Macro definition */
#define TRACK_ISUP(L)	(vrrp_tracked_up((L)))
#define SCRIPT_ISUP(L)	(vrrp_script_up((L)))

/* VRRP script tracking defaults */
#define VRRP_SCRIPT_DI 1	/* external script track interval (in sec) */
#define VRRP_SCRIPT_DT 0	/* external script track timeout (in sec) */
#define VRRP_SCRIPT_DW 0	/* external script default weight */

/* VRRP script tracking results.
 * The result is an integer between 0 and rise-1 to indicate a DOWN state,
 * or between rise-1 and rise+fall-1 to indicate an UP state. Upon failure,
 * we decrease result and set it to zero when we pass below rise. Upon
 * success, we increase result and set it to rise+fall-1 when we pass above
 * rise-1.
 */
#define VRRP_SCRIPT_STATUS_NOT_SET   -4
#define VRRP_SCRIPT_STATUS_DISABLED  -3
#define VRRP_SCRIPT_STATUS_INIT      -1

/* external script we call to track local processes */
typedef struct _vrrp_script {
	char			*sname;		/* instance name */
	char			*script;	/* the command to be called */
	unsigned long		interval;	/* interval between script calls */
	unsigned long		timeout;	/* microseconds before script timeout */
	int			weight;		/* weight associated to this script */
	int			result;		/* result of last call to this script: 0..R-1 = KO, R..R+F-1 = OK */
	int			rise;		/* R: how many successes before OK */
	int			fall;		/* F: how many failures before KO */
<<<<<<< HEAD
	list			vrrp;		/* List of vrrp instances using this script */
	int8_t			last_status;	/* Last status returned by script. Used to report changes */
=======
	bool			forcing_termination;	/* Set if script didn't respond and we sent it SIGTERM */
>>>>>>> aaea8a4c
} vrrp_script_t;

/* Tracked script structure definition */
typedef struct _tracked_sc {
	int			weight;		/* tracking weight when non-zero */
	vrrp_script_t		*scr;		/* script pointer, cannot be NULL */
} tracked_sc_t;

/* Forward references */
struct _vrrp_t;

/* prototypes */
extern void dump_track(void *);
extern void free_track(void *);
extern void alloc_track(list, vector_t *);
extern void dump_track_script(void *);
extern void free_track_script(void *);
extern void alloc_track_script(struct _vrrp_t *, vector_t *);
extern bool vrrp_tracked_up(list);
extern void vrrp_log_tracked_down(list);
extern bool vrrp_script_up(list);
extern vrrp_script_t *find_script_by_name(char *);
extern void update_script_priorities(vrrp_script_t *, bool);
extern void down_instance(struct _vrrp_t *);
extern void initialise_tracking_priorities(struct _vrrp_t *);

#endif<|MERGE_RESOLUTION|>--- conflicted
+++ resolved
@@ -67,12 +67,9 @@
 	int			result;		/* result of last call to this script: 0..R-1 = KO, R..R+F-1 = OK */
 	int			rise;		/* R: how many successes before OK */
 	int			fall;		/* F: how many failures before KO */
-<<<<<<< HEAD
 	list			vrrp;		/* List of vrrp instances using this script */
 	int8_t			last_status;	/* Last status returned by script. Used to report changes */
-=======
 	bool			forcing_termination;	/* Set if script didn't respond and we sent it SIGTERM */
->>>>>>> aaea8a4c
 } vrrp_script_t;
 
 /* Tracked script structure definition */
