/*
 * Soft:        Keepalived is a failover program for the LVS project
 *              <www.linuxvirtualserver.org>. It monitor & manipulate
 *              a loadbalanced server pool using multi-layer checks.
 *
 * Part:        Daemon process handling.
 *
 * Author:      Alexandre Cassen, <acassen@linux-vs.org>
 *
 *              This program is distributed in the hope that it will be useful,
 *              but WITHOUT ANY WARRANTY; without even the implied warranty of
 *              MERCHANTABILITY or FITNESS FOR A PARTICULAR PURPOSE.
 *              See the GNU General Public License for more details.
 *
 *              This program is free software; you can redistribute it and/or
 *              modify it under the terms of the GNU General Public License
 *              as published by the Free Software Foundation; either version
 *              2 of the License, or (at your option) any later version.
 *
 * Copyright (C) 2001-2012 Alexandre Cassen, <acassen@gmail.com>
 */

#ifndef _DAEMON_H
#define _DAEMON_H

/* System includes */
#include <sys/types.h>
<<<<<<< HEAD
=======
#include <unistd.h>
#include <errno.h>
#include <fcntl.h>
#include <stdbool.h>
>>>>>>> 9e26d94e

/* prototype */
extern pid_t xdaemon(bool, bool, bool);

#endif<|MERGE_RESOLUTION|>--- conflicted
+++ resolved
@@ -24,14 +24,7 @@
 #define _DAEMON_H
 
 /* System includes */
-#include <sys/types.h>
-<<<<<<< HEAD
-=======
-#include <unistd.h>
-#include <errno.h>
-#include <fcntl.h>
 #include <stdbool.h>
->>>>>>> 9e26d94e
 
 /* prototype */
 extern pid_t xdaemon(bool, bool, bool);
