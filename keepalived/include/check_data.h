/*
 * Soft:        Keepalived is a failover program for the LVS project
 *              <www.linuxvirtualserver.org>. It monitor & manipulate
 *              a loadbalanced server pool using multi-layer checks.
 *
 * Part:        Healthcheckers dynamic data structure definition.
 *
 * Author:      Alexandre Cassen, <acassen@linux-vs.org>
 *
 *              This program is distributed in the hope that it will be useful,
 *              but WITHOUT ANY WARRANTY; without even the implied warranty of
 *              MERCHANTABILITY or FITNESS FOR A PARTICULAR PURPOSE.
 *              See the GNU General Public License for more details.
 *
 *              This program is free software; you can redistribute it and/or
 *              modify it under the terms of the GNU General Public License
 *              as published by the Free Software Foundation; either version
 *              2 of the License, or (at your option) any later version.
 *
 * Copyright (C) 2001-2012 Alexandre Cassen, <acassen@gmail.com>
 */

#ifndef _CHECK_DATA_H
#define _CHECK_DATA_H

#include "config.h"

/* system includes */
#include <stdint.h>
#include <stdbool.h>
#include <sys/socket.h>
#include <netinet/in.h>
#include <openssl/ssl.h>

#include "ip_vs.h"

/* local includes */
#include "list.h"
#include "vector.h"
#include "notify.h"

/* Daemon dynamic data structure definition */
#define KEEPALIVED_DEFAULT_DELAY	(60 * TIMER_HZ)

/* SSL specific data */
typedef struct _ssl_data {
	int				enable;
	int				strong_check;
	SSL_CTX				*ctx;
	SSL_METHOD			*meth;
	char				*password;
	char				*cafile;
	char				*certfile;
	char				*keyfile;
} ssl_data_t;

/* Real Server definition */
typedef struct _real_server {
	struct sockaddr_storage		addr;
	int				weight;
	int				iweight;	/* Initial weight */
	int				pweight;	/* previous weight
							 * used for reloading */
	unsigned			forwarding_method; /* NAT/TUN/DR */
	uint32_t			u_threshold;   /* Upper connection limit. */
	uint32_t			l_threshold;   /* Lower connection limit. */
	int				inhibit;	/* Set weight to 0 instead of removing
							 * the service from IPVS topology.
							 */
	notify_script_t			*notify_up;	/* Script to launch when RS is added to LVS */
	notify_script_t			*notify_down;	/* Script to launch when RS is removed from LVS */
	int				alpha;		/* 1 if alpha mode is default. */
	unsigned long                   delay_loop;	/* Interval between running checker */
	unsigned long                   warmup;		/* max random timeout to start checker */
	unsigned                        retry;		/* number of retries before failing */
	unsigned long                   delay_before_retry; /* interval between retries */

	bool				alive;
	unsigned			num_failed_checkers;/* Number of failed checkers */
	bool				set;		/* in the IPVS table */
	bool				reloaded;	/* active state was copied from old config while reloading */
	char				*virtualhost;	/* Default virtualhost for HTTP and SSL health checkers */
#if defined(_WITH_SNMP_CHECKER_)
	/* Statistics */
	uint32_t			activeconns;	/* active connections */
	uint32_t			inactconns;	/* inactive connections */
	uint32_t			persistconns;	/* persistent connections */
#ifndef _WITH_LVS_64BIT_STATS_
	struct ip_vs_stats_user		stats;
#else
	struct ip_vs_stats64		stats;
#endif
#endif
} real_server_t;

/* Virtual Server group definition */
typedef struct _virtual_server_group_entry {
	struct sockaddr_storage		addr;
	uint32_t			range;
	uint32_t			vfwmark;
	unsigned			tcp_alive;
	unsigned			udp_alive;
	unsigned			sctp_alive;
	unsigned			fwm4_alive;
	unsigned			fwm6_alive;
	bool				reloaded;
} virtual_server_group_entry_t;

typedef struct _virtual_server_group {
	char				*gname;
	list				addr_range;
	list				vfwmark;
} virtual_server_group_t;

/* Virtual Server definition */
typedef struct _virtual_server {
	char				*vsgname;
	virtual_server_group_t		*vsg;
	struct sockaddr_storage		addr;
	uint32_t			vfwmark;
	real_server_t			*s_svr;
	uint16_t			af;
	uint16_t			service_type;
	bool				ha_suspend;
	int				ha_suspend_addr_count;
	char				sched[IP_VS_SCHEDNAME_MAXLEN];
	uint32_t			flags;
	uint32_t			persistence_timeout;
#ifdef _HAVE_PE_NAME_
	char				pe_name[IP_VS_PENAME_MAXLEN];
#endif
	unsigned			forwarding_method;
	uint32_t			persistence_granularity;
	char				*virtualhost;	/* Default virtualhost for HTTP and SSL healthcheckers
							   if not set on real servers */
	int				weight;
	list				rs;
	int				alive;
	bool				alpha;		/* Set if alpha mode is default. */
	bool				omega;		/* Omega mode enabled. */
	bool				inhibit;	/* Set weight to 0 instead of removing
							 * the service from IPVS topology. */
	unsigned long                   delay_loop;	/* Interval between running checker */
	unsigned long                   warmup;		/* max random timeout to start checker */
	unsigned                        retry;		/* number of retries before failing */
	unsigned long                   delay_before_retry; /* interval between retries */
	notify_script_t			*notify_quorum_up;	/* A hook to call when the VS gains quorum. */
	notify_script_t			*notify_quorum_down;	/* A hook to call when the VS loses quorum. */
	unsigned			quorum;		/* Minimum live RSs to consider VS up. */
	unsigned			hysteresis;	/* up/down events "lag" WRT quorum. */
	bool				quorum_state_up; /* Reflects result of the last transition done. */
	bool				reloaded;	/* quorum_state was copied from old config while reloading */
#if defined(_WITH_SNMP_CHECKER_)
	/* Statistics */
	time_t				lastupdated;
#ifndef _WITH_LVS_64BIT_STATS_
	struct ip_vs_stats_user		stats;
#else
	struct ip_vs_stats64		stats;
#endif
#endif
} virtual_server_t;

/* Configuration data root */
typedef struct _check_data {
	ssl_data_t			*ssl;
	list				vs_group;
	list				vs;
} check_data_t;

/* macro utility */
#define ISALIVE(S)		((S)->alive)
#define SET_ALIVE(S)		((S)->alive = true)
#define UNSET_ALIVE(S)		((S)->alive = false)
#define FMT_RS(R, V) (inet_sockaddrtotrio (&(R)->addr, (V)->service_type))
#define FMT_VS(V) (format_vs((V)))

#define VS_SCRIPT_ISEQ(XS,YS) \
	(!(XS) == !(YS) && \
	 (!(XS) || \
	  (!strcmp((XS)->cmd_str, (YS)->cmd_str) && \
	   (XS)->uid == (YS)->uid && \
	   (XS)->gid == (YS)->gid)))

#define VS_ISEQ(X,Y)	(sockstorage_equal(&(X)->addr,&(Y)->addr)			&&\
			 (X)->vfwmark                 == (Y)->vfwmark			&&\
			 (X)->af                      == (Y)->af			&&\
			 (X)->service_type            == (Y)->service_type		&&\
			 (X)->forwarding_method       == (Y)->forwarding_method		&&\
			 (X)->persistence_granularity == (Y)->persistence_granularity	&&\
<<<<<<< HEAD
			 VS_SCRIPT_ISEQ((X)->quorum_up, (Y)->quorum_up)			&&\
			 VS_SCRIPT_ISEQ((X)->quorum_down, (Y)->quorum_down)		&&\
=======
			 !(X)->notify_quorum_up       == !(Y)->notify_quorum_up		&& \
			 (!(X)->notify_quorum_up || !strcmp ((X)->notify_quorum_up->name, (Y)->notify_quorum_up->name)) && \
			 !(X)->notify_quorum_down     == !(Y)->notify_quorum_down	&& \
			 (!(X)->notify_quorum_down || !strcmp ((X)->notify_quorum_down->name, (Y)->notify_quorum_down->name)) && \
>>>>>>> 682c16a7
			 !strcmp((X)->sched, (Y)->sched)				&&\
			 (X)->persistence_timeout     == (Y)->persistence_timeout	&&\
			 !(X)->vsgname                == !(Y)->vsgname			&& \
			 (!(X)->vsgname || !strcmp((X)->vsgname, (Y)->vsgname))		&& \
			 !(X)->virtualhost            == !(Y)->virtualhost		&& \
			 (!(X)->virtualhost || !strcmp((X)->virtualhost, (Y)->virtualhost)))

#define VSGE_ISEQ(X,Y)	(sockstorage_equal(&(X)->addr,&(Y)->addr) &&	\
			 (X)->range     == (Y)->range &&		\
			 (X)->vfwmark   == (Y)->vfwmark)

#define RS_ISEQ(X,Y)	(sockstorage_equal(&(X)->addr,&(Y)->addr)			&& \
			 (X)->forwarding_method       == (Y)->forwarding_method		&& \
			 !(X)->virtualhost            == !(Y)->virtualhost		&& \
			 (!(X)->virtualhost || !strcmp((X)->virtualhost, (Y)->virtualhost)))

/* Global vars exported */
extern check_data_t *check_data;
extern check_data_t *old_check_data;

/* prototypes */
extern ssl_data_t *alloc_ssl(void);
extern void free_ssl(void);
extern void alloc_vsg(char *);
extern void alloc_vsg_entry(vector_t *);
extern void alloc_vs(char *, char *);
extern void alloc_rs(char *, char *);
extern void alloc_ssvr(char *, char *);
extern check_data_t *alloc_check_data(void);
extern void free_check_data(check_data_t *);
extern void dump_check_data(check_data_t *);
extern char *format_vs (virtual_server_t *);
extern bool validate_check_config(void);

#endif<|MERGE_RESOLUTION|>--- conflicted
+++ resolved
@@ -32,7 +32,9 @@
 #include <netinet/in.h>
 #include <openssl/ssl.h>
 
-#include "ip_vs.h"
+#ifdef _WITH_LVS_
+  #include "ip_vs.h"
+#endif
 
 /* local includes */
 #include "list.h"
@@ -80,7 +82,7 @@
 	bool				set;		/* in the IPVS table */
 	bool				reloaded;	/* active state was copied from old config while reloading */
 	char				*virtualhost;	/* Default virtualhost for HTTP and SSL health checkers */
-#if defined(_WITH_SNMP_CHECKER_)
+#if defined(_WITH_SNMP_CHECKER_) && defined(_WITH_LVS_)
 	/* Statistics */
 	uint32_t			activeconns;	/* active connections */
 	uint32_t			inactconns;	/* inactive connections */
@@ -95,9 +97,13 @@
 
 /* Virtual Server group definition */
 typedef struct _virtual_server_group_entry {
-	struct sockaddr_storage		addr;
-	uint32_t			range;
-	uint32_t			vfwmark;
+	union {
+		struct {
+			struct sockaddr_storage	addr;
+			uint32_t	range;
+		};
+		uint32_t		vfwmark;
+	};
 	unsigned			tcp_alive;
 	unsigned			udp_alive;
 	unsigned			sctp_alive;
@@ -123,6 +129,7 @@
 	uint16_t			service_type;
 	bool				ha_suspend;
 	int				ha_suspend_addr_count;
+#ifdef _WITH_LVS_
 	char				sched[IP_VS_SCHEDNAME_MAXLEN];
 	uint32_t			flags;
 	uint32_t			persistence_timeout;
@@ -131,6 +138,7 @@
 #endif
 	unsigned			forwarding_method;
 	uint32_t			persistence_granularity;
+#endif
 	char				*virtualhost;	/* Default virtualhost for HTTP and SSL healthcheckers
 							   if not set on real servers */
 	int				weight;
@@ -150,7 +158,7 @@
 	unsigned			hysteresis;	/* up/down events "lag" WRT quorum. */
 	bool				quorum_state_up; /* Reflects result of the last transition done. */
 	bool				reloaded;	/* quorum_state was copied from old config while reloading */
-#if defined(_WITH_SNMP_CHECKER_)
+#if defined(_WITH_SNMP_CHECKER_) && defined(_WITH_LVS_)
 	/* Statistics */
 	time_t				lastupdated;
 #ifndef _WITH_LVS_64BIT_STATS_
@@ -183,20 +191,13 @@
 	   (XS)->gid == (YS)->gid)))
 
 #define VS_ISEQ(X,Y)	(sockstorage_equal(&(X)->addr,&(Y)->addr)			&&\
-			 (X)->vfwmark                 == (Y)->vfwmark			&&\
-			 (X)->af                      == (Y)->af			&&\
-			 (X)->service_type            == (Y)->service_type		&&\
+			 (X)->vfwmark		      == (Y)->vfwmark			&&\
+			 (X)->af		      == (Y)->af			&&\
+			 (X)->service_type	      == (Y)->service_type		&&\
 			 (X)->forwarding_method       == (Y)->forwarding_method		&&\
 			 (X)->persistence_granularity == (Y)->persistence_granularity	&&\
-<<<<<<< HEAD
-			 VS_SCRIPT_ISEQ((X)->quorum_up, (Y)->quorum_up)			&&\
-			 VS_SCRIPT_ISEQ((X)->quorum_down, (Y)->quorum_down)		&&\
-=======
-			 !(X)->notify_quorum_up       == !(Y)->notify_quorum_up		&& \
-			 (!(X)->notify_quorum_up || !strcmp ((X)->notify_quorum_up->name, (Y)->notify_quorum_up->name)) && \
-			 !(X)->notify_quorum_down     == !(Y)->notify_quorum_down	&& \
-			 (!(X)->notify_quorum_down || !strcmp ((X)->notify_quorum_down->name, (Y)->notify_quorum_down->name)) && \
->>>>>>> 682c16a7
+			 VS_SCRIPT_ISEQ((X)->notify_quorum_up, (Y)->notify_quorum_up)	&& \
+			 VS_SCRIPT_ISEQ((X)->notify_quorum_down, (Y)->notify_quorum_down) && \
 			 !strcmp((X)->sched, (Y)->sched)				&&\
 			 (X)->persistence_timeout     == (Y)->persistence_timeout	&&\
 			 !(X)->vsgname                == !(Y)->vsgname			&& \
