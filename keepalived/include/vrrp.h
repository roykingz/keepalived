/*
 * Soft:        Vrrpd is an implementation of VRRPv2 as specified in rfc2338.
 *              VRRP is a protocol which elect a master server on a LAN. If the
 *              master fails, a backup server takes over.
 *              The original implementation has been made by jerome etienne.
 *
 * Part:        vrrp.c program include file.
 *
 * Author:      Alexandre Cassen, <acassen@linux-vs.org>
 *
 *              This program is distributed in the hope that it will be useful,
 *              but WITHOUT ANY WARRANTY; without even the implied warranty of
 *              MERCHANTABILITY or FITNESS FOR A PARTICULAR PURPOSE.
 *              See the GNU General Public License for more details.
 *
 *              This program is free software; you can redistribute it and/or
 *              modify it under the terms of the GNU General Public License
 *              as published by the Free Software Foundation; either version
 *              2 of the License, or (at your option) any later version.
 *
 * Copyright (C) 2001-2012 Alexandre Cassen, <acassen@gmail.com>
 */

#ifndef _VRRP_H
#define _VRRP_H

#include "config.h"

/* system include */
#include <stdint.h>
#include <stdbool.h>
<<<<<<< HEAD
#include <sys/types.h>
#include <sys/socket.h>
#include <arpa/inet.h>
#ifdef HAVE_LIBNFNETLINK_LIBNFNETLINK_H
#include <libnfnetlink/libnfnetlink.h>
#endif
=======
#include <net/if.h>
>>>>>>> 95022cee

/* local include */
#include "vector.h"
#include "list.h"
#include "timer.h"
#include "notify.h"
#if defined _WITH_VRRP_AUTH_
#include "vrrp_ipsecah.h"
#endif
#include "vrrp_if.h"
#include "vrrp_sock.h"

/* Special value for parameters when we want to know they haven't been set */
#define	PARAMETER_UNSET		UINT_MAX

typedef struct _vrrphdr {			/* rfc2338.5.1 */
	uint8_t			vers_type;	/* 0-3=type, 4-7=version */
	uint8_t			vrid;		/* virtual router id */
	uint8_t			priority;	/* router priority */
	uint8_t			naddr;		/* address counter */
	union {
		struct {
			uint8_t	auth_type;	/* authentification type */
			uint8_t adver_int;	/* advertisement interval (in sec) */
		} v2;
		struct {
// TODO - this should be 4 bits followed by 12 bit adver_int - see /usr/include/linux/ip.h
// Consider little vs big endian
			uint16_t adver_int;	/* advertisement interval (in centi-sec (100ms)) */
		} v3;
	};
	uint16_t		chksum;		/* checksum (ip-like one) */
	/* here <naddr> ip addresses */
	/* here authentification infos */
} vrrphdr_t;

typedef struct {
	uint32_t src;
	uint32_t dst;
// TODO - is the following order Big Endian ?
	uint8_t  zero;
	uint8_t  proto;
	uint16_t len;
} ipv4_phdr_t;

/* protocol constants */
#define INADDR_VRRP_GROUP	0xe0000012	/* multicast addr - rfc2338.5.2.2 */
#define VRRP_IP_TTL		255		/* in and out pkt ttl -- rfc2338.5.2.3 */
#define IPPROTO_VRRP		112		/* IP protocol number -- rfc2338.5.2.4 */
#define VRRP_VERSION_2		2		/* VRRP version 2 -- rfc2338.5.3.1 */
#define VRRP_VERSION_3		3		/* VRRP version 3 -- rfc5798.5.2.1 */
#define VRRP_PKT_ADVERT		1		/* packet type -- rfc2338.5.3.2 */
#define VRRP_PRIO_OWNER		255		/* priority of the ip owner -- rfc2338.5.3.4 */
#define VRRP_PRIO_DFL		100		/* default priority -- rfc2338.5.3.4 */
#define VRRP_PRIO_STOP		0		/* priority to stop -- rfc2338.5.3.4 */
#define VRRP_MAX_ADDR		0xFF		/* count addr field is 8 bits wide */
#define VRRP_AUTH_NONE		0		/* no authentification -- rfc2338.5.3.6 */
#ifdef _WITH_VRRP_AUTH_
#define VRRP_AUTH_PASS		1		/* password authentification -- rfc2338.5.3.6 */
#define VRRP_AUTH_AH		2		/* AH(IPSec) authentification - rfc2338.5.3.6 */
#endif
#define VRRP_ADVER_DFL		1		/* advert. interval (in sec) -- rfc2338.5.3.7 */
#define VRRP_GARP_DELAY		(5 * TIMER_HZ)	/* Default delay to launch gratuitous arp */
#define VRRP_GARP_REP		5		/* Default repeat value for MASTER state gratuitous arp */
#define VRRP_GARP_REFRESH	0		/* Default interval for refresh gratuitous arp (0 = none) */
#define VRRP_GARP_REFRESH_REP	1		/* Default repeat value for refresh gratuitous arp */

/*
 * parameters per vrrp sync group. A vrrp_sync_group is a set
 * of VRRP instances that need to be state sync together.
 */
typedef struct _vrrp_sgroup {
	char			*gname;			/* Group name */
	vector_t		*iname;			/* Set of VRRP instances in this group, only used during initialisation */
	list			index_list;		/* List of VRRP instances */
	unsigned		num_member_fault;	/* Number of members of group in fault state */
	int			state;			/* current stable state */
	bool			global_tracking;	/* Use floating priority and scripts
							 * All VRRP must share same tracking conf */

	/* State transition notification */
	bool			notify_exec;
	notify_script_t		*script_backup;
	notify_script_t		*script_master;
	notify_script_t		*script_fault;
	notify_script_t		*script;
	bool			smtp_alert;
} vrrp_sgroup_t;

/* Statistics */
typedef struct _vrrp_stats {
	uint64_t	advert_rcvd;
	uint32_t	advert_sent;

	uint32_t	become_master;
	uint32_t	release_master;

	uint64_t	packet_len_err;
	uint64_t	advert_interval_err;
	uint64_t	ip_ttl_err;
	uint64_t	invalid_type_rcvd;
	uint64_t	addr_list_err;

	uint32_t	invalid_authtype;
	uint32_t	authtype_mismatch;
	uint32_t	auth_failure;

	uint64_t	pri_zero_rcvd;
	uint64_t	pri_zero_sent;

#ifdef _WITH_SNMP_RFC_
	uint32_t	chk_err;
	uint32_t	vers_err;
	uint32_t	vrid_err;
	timeval_t	uptime;
#ifdef _WITH_SNMP_RFCV3_
	uint32_t	master_reason;
	uint32_t	proto_err_reason;
#endif
#endif
} vrrp_stats;

/* parameters per virtual router -- rfc2338.6.1.2 */
typedef struct _vrrp_t {
	sa_family_t		family;			/* AF_INET|AF_INET6 */
	char			*iname;			/* Instance Name */
	vrrp_sgroup_t		*sync;			/* Sync group we belong to */
	vrrp_stats		*stats;			/* Statistics */
	interface_t		*ifp;			/* Interface we belong to */
	bool			dont_track_primary;	/* If set ignores ifp faults */
	bool			linkbeat_use_polling;	/* Don't use netlink for interface status */
	bool			skip_check_adv_addr;	/* If set, don't check the VIPs in subsequent
							 * adverts from the same master */
	unsigned		strict_mode;		/* Enforces strict VRRP compliance */
#ifdef _HAVE_VRRP_VMAC_
	unsigned long		vmac_flags;		/* VRRP VMAC flags */
	char			vmac_ifname[IFNAMSIZ];	/* Name of VRRP VMAC interface */
#endif
	list			track_ifp;		/* Interface state we monitor */
	list			track_script;		/* Script state we monitor */
	unsigned		num_script_if_fault;	/* Number of scripts and interfaces in fault state */
	struct sockaddr_storage	saddr;			/* Src IP address to use in VRRP IP header */
	struct sockaddr_storage	pkt_saddr;		/* Src IP address received in VRRP IP header */
	list			unicast_peer;		/* List of Unicast peer to send advert to */
	struct sockaddr_storage master_saddr;		/* Store last heard Master address */
	uint8_t			master_priority;	/* Store last heard priority */
	timeval_t		last_transition;	/* Store transition time */
	unsigned		garp_delay;		/* Delay to launch gratuitous ARP */
	timeval_t		garp_refresh;		/* Next scheduled gratuitous ARP refresh */
	timeval_t		garp_refresh_timer;	/* Next scheduled gratuitous ARP timer */
	unsigned		garp_rep;		/* gratuitous ARP repeat value */
	unsigned		garp_refresh_rep;	/* refresh gratuitous ARP repeat value */
	unsigned		garp_lower_prio_delay;	/* Delay to second set or ARP messages */
	bool			garp_pending;		/* Are there gratuitous ARP messages still to be sent */
	bool			gna_pending;		/* Are there gratuitous NA messages still to be sent */
	unsigned		garp_lower_prio_rep;	/* Number of ARP messages to send at a time */
	unsigned		lower_prio_no_advert;	/* Don't send advert after lower prio
							 * advert received */
	uint8_t			vrid;			/* virtual id. from 1(!) to 255 */
	uint8_t			base_priority;		/* configured priority value */
	uint8_t			effective_priority;	/* effective priority value */
	int			total_priority;		/* base_priority +/- track_script and track_interface weights.
							   effective_priority is this within the range [1,254]. */
	bool			vipset;			/* All the vips are set ? */
	list			vip;			/* list of virtual ip addresses */
	list			evip;			/* list of protocol excluded VIPs.
							 * Those VIPs will not be presents into the
							 * VRRP adverts
							 */
	bool			promote_secondaries;	/* Set promote_secondaries option on interface */
	bool			evip_add_ipv6;		/* Enable IPv6 for eVIPs if this is an IPv4 instance */
	list			vroutes;		/* list of virtual routes */
	list			vrules;			/* list of virtual rules */
	unsigned		adver_int;		/* locally configured delay between advertisements*/
	unsigned		master_adver_int;	/* In v3, when we become BACKUP, we use the MASTER's
							 * adver_int. If we become MASTER again, we use the
							 * value we were originally configured with.
							 * In v2, this will always be the configured adver_int.
							 */
	unsigned		accept;			/* Allow the non-master owner to process
							 * the packets destined to VIP.
							 */
	bool			iptable_rules_set;	/* Iptable drop rules set to VIP list ? */
	bool			nopreempt;		/* true if higher prio does not preempt lower */
	unsigned long		preempt_delay;		/* Seconds*TIMER_HZ after startup until
							 * preemption based on higher prio over lower
							 * prio is allowed.  0 means no delay.
							 */
	timeval_t		preempt_time;		/* Time after which preemption can happen */
	int			state;			/* internal state (init/backup/master) */
	int			init_state;		/* the initial state of the instance */
	int			wantstate;		/* user explicitly wants a state (back/mast) */
	sock_t			*sockets;		/* In and out socket descriptors */

	int			debug;			/* Debug level 0-4 */

	int			version;		/* VRRP version (2 or 3) */

	/* State transition notification */
	bool			smtp_alert;
	bool			notify_exec;
	notify_script_t		*script_backup;
	notify_script_t		*script_master;
	notify_script_t		*script_fault;
	notify_script_t		*script_stop;
	notify_script_t		*script;

	/* rfc2338.6.2 */
	uint32_t		ms_down_timer;
	timeval_t		sands;

	/* Sending buffer */
	char			*send_buffer;		/* Allocated send buffer */
	size_t			send_buffer_size;
	uint32_t		ipv4_csum;		/* Checksum ip IPv4 pseudo header for VRRPv3 */

#if defined _WITH_VRRP_AUTH_
	/* Authentication data (only valid for VRRPv2) */
	uint8_t			auth_type;		/* authentification type. VRRP_AUTH_* */
	uint8_t			auth_data[8];		/* authentification data */

	/* IPSEC AH counter def (only valid for VRRPv2) --rfc2402.3.3.2 */
	seq_counter_t		ipsecah_counter;
#endif

	/*
	 * To have my own ip_id creates collision with kernel ip->id
	 * but it should be ok because the packets are unlikely to be
	 * fragmented (they are non routable and small)
	 * This packet isnt routed, i can check the outgoing MTU
	 * to warn the user only if the outoing mtu is too small
	 */
	int			ip_id;
} vrrp_t;

/* VRRP state machine -- rfc2338.6.4 */
#define VRRP_STATE_INIT			0	/* rfc2338.6.4.1 */
#define VRRP_STATE_BACK			1	/* rfc2338.6.4.2 */
#define VRRP_STATE_MAST			2	/* rfc2338.6.4.3 */
#define VRRP_STATE_FAULT		3	/* internal */
#define VRRP_DISPATCHER			99	/* internal */
#define VRRP_MAX_FSM_STATE		3	/* internal */

/* VRRP packet handling */
#define VRRP_PACKET_OK       0
#define VRRP_PACKET_KO       1
#define VRRP_PACKET_DROP     2
#define VRRP_PACKET_NULL     3
#define VRRP_PACKET_OTHER    4	/* Multiple VRRP on LAN, Identify "other" VRRP */

/* VRRP Packet fixed length */
#define VRRP_AUTH_LEN		8
#define VRRP_VIP_TYPE		(1 << 0)
#define VRRP_EVIP_TYPE		(1 << 1)

/* VRRP macro */
#define VRRP_IS_BAD_VERSION(id)		((id) < 2 || (id) > 3)
#define VRRP_IS_BAD_VID(id)		((id) < 1 || (id) > 255)	/* rfc2338.6.1.vrid */
#define VRRP_IS_BAD_PRIORITY(p)		((p) < 1 || (p) > VRRP_PRIO_OWNER)	/* rfc2338.6.1.prio */
#define VRRP_IS_BAD_ADVERT_INT(d)	((d) < 1)
#define VRRP_IS_BAD_DEBUG_INT(d)	((d) < 0 || (d) > 4)
#define VRRP_IS_BAD_PREEMPT_DELAY(d)	((d) > TIMER_MAX_SEC)

/* We have to do some reduction of the calculation for VRRPv3 in order not to overflow a uint32; 625 / 16 == TIMER_CENTI_HZ / 256 */
#define VRRP_TIMER_SKEW(svr)	((svr)->version == VRRP_VERSION_3 ? (((256U-(svr)->effective_priority) * ((svr)->master_adver_int / TIMER_CENTI_HZ) * 625U) / 16U) : ((256U-(svr)->effective_priority) * TIMER_HZ/256U))
#define VRRP_TIMER_SKEW_MIN(svr)	((svr)->version == VRRP_VERSION_3 ? ((((svr)->master_adver_int / TIMER_CENTI_HZ) * 625U) / 16U) : (TIMER_HZ/256U))
#define VRRP_VIP_ISSET(V)	((V)->vipset)

#define VRRP_MIN(a, b)	((a) < (b)?(a):(b))
#define VRRP_MAX(a, b)	((a) > (b)?(a):(b))

#define VRRP_PKT_SADDR(V) (((V)->saddr.ss_family) ? ((struct sockaddr_in *) &(V)->saddr)->sin_addr.s_addr : IF_ADDR((V)->ifp))
#define VRRP_PKT_SADDR6(V) (((V)->saddr.ss_family) ? ((struct sockaddr_in6 *) &(V)->saddr)->sin6_addr : IF_ADDR6((V)->ifp))

#define VRRP_ISUP(V)		(!(V)->num_script_if_fault)

/* prototypes */
extern vrrphdr_t *vrrp_get_header(sa_family_t, char *, unsigned *);
extern int open_vrrp_send_socket(sa_family_t, int, interface_t *, bool);
extern int open_vrrp_read_socket(sa_family_t, int, interface_t *, bool);
extern int new_vrrp_socket(vrrp_t *);
extern void vrrp_send_link_update(vrrp_t *, unsigned);
extern int vrrp_send_adv(vrrp_t *, uint8_t);
extern bool vrrp_state_fault_rx(vrrp_t *, char *, ssize_t);
extern bool vrrp_state_master_rx(vrrp_t *, char *, ssize_t);
extern void vrrp_state_master_tx(vrrp_t *);
extern void vrrp_state_backup(vrrp_t *, char *, ssize_t);
extern void vrrp_state_goto_master(vrrp_t *);
extern void vrrp_state_leave_master(vrrp_t *);
extern void vrrp_state_leave_fault(vrrp_t *);
extern bool vrrp_complete_init(void);
extern void restore_vrrp_interfaces(void);
extern void shutdown_vrrp_instances(void);
extern void clear_diff_vrrp(void);
extern void clear_diff_script(void);
extern void vrrp_restore_interface(vrrp_t *, bool, bool);

#endif<|MERGE_RESOLUTION|>--- conflicted
+++ resolved
@@ -29,16 +29,13 @@
 /* system include */
 #include <stdint.h>
 #include <stdbool.h>
-<<<<<<< HEAD
+#include <net/if.h>
 #include <sys/types.h>
 #include <sys/socket.h>
 #include <arpa/inet.h>
 #ifdef HAVE_LIBNFNETLINK_LIBNFNETLINK_H
 #include <libnfnetlink/libnfnetlink.h>
 #endif
-=======
-#include <net/if.h>
->>>>>>> 95022cee
 
 /* local include */
 #include "vector.h"
