--- conflicted
+++ resolved
@@ -38,17 +38,6 @@
 #endif
 
 /* local include */
-<<<<<<< HEAD
-=======
-#include "vrrp_ipaddress.h"
-#ifdef _WITH_VRRP_AUTH_
-#include "vrrp_ipsecah.h"
-#endif
-#include "vrrp_if.h"
-#include "vrrp_track.h"
-#include "timer.h"
-#include "utils.h"
->>>>>>> d8dabcac
 #include "vector.h"
 #include "list.h"
 #include "timer.h"
@@ -264,13 +253,9 @@
 	/* Authentication data (only valid for VRRPv2) */
 	uint8_t			auth_type;		/* authentification type. VRRP_AUTH_* */
 	uint8_t			auth_data[8];		/* authentification data */
-<<<<<<< HEAD
 
 	/* IPSEC AH counter def (only valid for VRRPv2) --rfc2402.3.3.2 */
 	seq_counter_t		ipsecah_counter;
-=======
-	seq_counter_t		*ipsecah_counter;
->>>>>>> d8dabcac
 #endif
 
 	/*
