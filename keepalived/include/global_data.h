--- conflicted
+++ resolved
@@ -41,12 +41,9 @@
 #include "list.h"
 #include "vrrp_if.h"
 #include "timer.h"
-<<<<<<< HEAD
-=======
 #ifdef _WITH_VRRP_
 #include "vrrp.h"
 #endif
->>>>>>> 95022cee
 #ifdef _WITH_LVS_
 #include "ipvswrapper.h"
 #endif
