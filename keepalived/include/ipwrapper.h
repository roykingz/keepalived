--- conflicted
+++ resolved
@@ -26,8 +26,9 @@
 /* system includes */
 #include <stdbool.h>
 
-/* locale includes */
+/* local includes */
 #include "check_data.h"
+#include "check_api.h"
 
 /* NAT netmask */
 #define HOST_NETMASK   0xffffffff
@@ -49,13 +50,8 @@
 
 /* prototypes */
 extern void update_svr_wgt(int, virtual_server_t *, real_server_t *, bool);
-<<<<<<< HEAD
-extern bool svr_checker_up(checker_id_t, real_server_t *);
-extern void update_svr_checker_state(bool, checker_id_t, virtual_server_t *, real_server_t *);
-=======
 extern void set_checker_state(checker_t *, bool);
 extern void update_svr_checker_state(bool, checker_t *);
->>>>>>> 682c16a7
 extern bool init_services(void);
 extern void clear_services(void);
 extern void set_quorum_states(void);
