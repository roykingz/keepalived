--- conflicted
+++ resolved
@@ -90,17 +90,12 @@
 	struct rtattr *data;
 	interface_t *ifp;
 	interface_t *base_ifp;
-<<<<<<< HEAD
-=======
-	char ifname[IFNAMSIZ];
 	bool create_interface = true;
->>>>>>> aaea8a4c
 	struct {
 		struct nlmsghdr n;
 		struct ifinfomsg ifi;
 		char buf[256];
 	} req;
-	bool created_if = false;
 
 	if (!vrrp->ifp || __test_bit(VRRP_VMAC_UP_BIT, &vrrp->vmac_flags) || !vrrp->vrid)
 		return -1;
@@ -120,26 +115,6 @@
 	 */
 	if ((ifp = if_get_by_ifname(vrrp->vmac_ifname))) {
 		/* Check to see whether this interface has wrong mac ? */
-<<<<<<< HEAD
-		if (memcmp((const void *) ifp->hw_addr,
-			   (const void *) ll_addr, ETH_ALEN) != 0) {
-			/* We have found a VIF but the vmac do not match */
-			log_message(LOG_INFO, "vmac: Removing old VMAC interface %s due to conflicting "
-					      "interface MAC for vrrp_instance %s!!!"
-					    , vrrp->vmac_ifname, vrrp->iname);
-
-			/* Request that NETLINK remove the VIF interface first */
-			memset(&req, 0, sizeof (req));
-			req.n.nlmsg_len = NLMSG_LENGTH(sizeof req.ifi);
-			req.n.nlmsg_flags = NLM_F_REQUEST;
-			req.n.nlmsg_type = RTM_DELLINK;
-			req.ifi.ifi_family = AF_INET;
-			req.ifi.ifi_index = (int)IF_INDEX(ifp);
-
-			if (netlink_talk(&nl_cmd, &req.n) < 0) {
-				log_message(LOG_INFO, "vmac: Error removing VMAC interface %s for "
-						      "vrrp_instance %s!!!"
-=======
 		if ((memcmp((const void *) ifp->hw_addr, (const void *) ll_addr, ETH_ALEN) != 0 ||
 		     ifp->base_ifindex != vrrp->ifp->ifindex)) {
 
@@ -148,13 +123,8 @@
 				/* We have found a VIF but the vmac do not match */
 				log_message(LOG_INFO, "vmac: Removing old VMAC interface %s due to conflicting "
 						      "interface or MAC for vrrp_instance %s!!!"
->>>>>>> aaea8a4c
 						    , vrrp->vmac_ifname, vrrp->iname);
 
-<<<<<<< HEAD
-			/* Interface successfully removed, now recreate */
-			ifp = NULL;
-=======
 				/* Request that NETLINK remove the VIF interface first */
 				memset(&req, 0, sizeof (req));
 				req.n.nlmsg_len = NLMSG_LENGTH(sizeof (struct ifinfomsg));
@@ -173,17 +143,12 @@
 				/* Interface successfully removed, now recreate */
 				ifp = NULL;
 			}
->>>>>>> aaea8a4c
 		}
 		else
 			create_interface = false;
 	}
 
-<<<<<<< HEAD
-	if (!ifp) {
-=======
 	if (create_interface) {
->>>>>>> aaea8a4c
 		/* Request that NETLINK create the VIF interface */
 		req.n.nlmsg_len = NLMSG_LENGTH(sizeof (struct ifinfomsg));
 		req.n.nlmsg_flags = NLM_F_REQUEST | NLM_F_CREATE | NLM_F_EXCL;
@@ -196,7 +161,6 @@
 		addattr_l(&req.n, sizeof(req), IFLA_INFO_KIND, (void *)macvlan_ll_kind, strlen(macvlan_ll_kind));
 		data = NLMSG_TAIL(&req.n);
 		addattr_l(&req.n, sizeof(req), IFLA_INFO_DATA, NULL, 0);
-<<<<<<< HEAD
 
 		/*
 		 * In private mode, macvlan will receive frames with same MAC addr
@@ -213,37 +177,15 @@
 		if (netlink_talk(&nl_cmd, &req.n) < 0) {
 			log_message(LOG_INFO, "vmac: Error creating VMAC interface %s for vrrp_instance %s!!!"
 					    , vrrp->vmac_ifname, vrrp->iname);
-=======
-
-		/*
-		 * In private mode, macvlan will receive frames with same MAC addr
-		 * as configured on the interface.
-		 */
-		addattr32(&req.n, sizeof(req), IFLA_MACVLAN_MODE, MACVLAN_MODE_PRIVATE);
-		data->rta_len = (unsigned short)((void *)NLMSG_TAIL(&req.n) - (void *)data);
-		linkinfo->rta_len = (unsigned short)((void *)NLMSG_TAIL(&req.n) - (void *)linkinfo);
-		addattr_l(&req.n, sizeof(req), IFLA_LINK, &IF_INDEX(vrrp->ifp), sizeof(uint32_t));
-		addattr_l(&req.n, sizeof(req), IFLA_IFNAME, ifname, strlen(ifname));
-		addattr_l(&req.n, sizeof(req), IFLA_ADDRESS, ll_addr, ETH_ALEN);
-
-		if (netlink_talk(&nl_cmd, &req.n) < 0) {
-			log_message(LOG_INFO, "vmac: Error creating VMAC interface %s for vrrp_instance %s!!!"
-					    , ifname, vrrp->iname);
->>>>>>> aaea8a4c
 			return -1;
 		}
 
 		log_message(LOG_INFO, "vmac: Success creating VMAC interface %s for vrrp_instance %s"
-<<<<<<< HEAD
 				    , vrrp->vmac_ifname, vrrp->iname);
-=======
-				    , ifname, vrrp->iname);
->>>>>>> aaea8a4c
 
 		/*
 		 * Update interface queue and vrrp instance interface binding.
 		 */
-<<<<<<< HEAD
 		netlink_interface_lookup(vrrp->vmac_ifname);
 		ifp = if_get_by_ifname(vrrp->vmac_ifname);
 		if (!ifp)
@@ -253,14 +195,6 @@
 		 * read the reflected netlink messages to ensure that the link status doesn't
 		 * get updated by out of date queued messages */
 		kernel_netlink_poll();
-
-		created_if = true;
-=======
-		netlink_interface_lookup();
-		ifp = if_get_by_ifname(ifname);
-		if (!ifp)
-			return -1;
->>>>>>> aaea8a4c
 	}
 
 	base_ifp = vrrp->ifp;
@@ -270,14 +204,14 @@
 
 	if (vrrp->family == AF_INET) {
 		/* Set the necessary kernel parameters to make macvlans work for us */
-		if (created_if)
+		if (create_interface)
 			set_interface_parameters(ifp, base_ifp);
 
 		/* We don't want IPv6 running on the interface unless we have some IPv6
 		 * eVIPs, so disable it if not needed */
 		if (!vrrp->evip_add_ipv6)
 			link_set_ipv6(ifp, false);
-		else if (!created_if && vrrp->evip_add_ipv6) {
+		else if (!create_interface && vrrp->evip_add_ipv6) {
 			/* If we didn't create the VMAC we don't know what state it is in */
 			link_set_ipv6(ifp, true);
 		}
@@ -333,7 +267,7 @@
 			ipaddress.ifa.ifa_prefixlen = 64;
 			ipaddress.ifa.ifa_index = vrrp->ifp->ifindex;
 
-			if (netlink_ipaddress(&ipaddress, IPADDRESS_ADD) != 1 && created_if)
+			if (netlink_ipaddress(&ipaddress, IPADDRESS_ADD) != 1 && create_interface)
 				log_message(LOG_INFO, "Adding link-local address to vmac failed");
 
 			/* Save the address as source for vrrp packets */
@@ -366,7 +300,7 @@
 		ipaddress.ifa.ifa_prefixlen = 64;
 		ipaddress.ifa.ifa_index = vrrp->ifp->ifindex;
 
-		if (netlink_ipaddress(&ipaddress, IPADDRESS_DEL) != 1 && created_if)
+		if (netlink_ipaddress(&ipaddress, IPADDRESS_DEL) != 1 && create_interface)
 			log_message(LOG_INFO, "Deleting auto link-local address from vmac failed");
 
 	}
