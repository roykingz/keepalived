--- conflicted
+++ resolved
@@ -76,11 +76,7 @@
 	vrrp_t *vrrp;
 	char *str;
 	unsigned int i;
-<<<<<<< HEAD
-	vrrp_t *vrrp_last = NULL;
 	bool group_member_down = false;
-=======
->>>>>>> d2c559ca
 
 	/* Can't handle no members of the group */
 	if (!vgroup->iname)
@@ -91,32 +87,10 @@
 	for (i = 0; i < vector_size(vgroup->iname); i++) {
 		str = vector_slot(vgroup->iname, i);
 		vrrp = vrrp_get_instance(str);
-<<<<<<< HEAD
 		if (!vrrp) {
 			log_message(LOG_INFO, "Virtual router %s specified in sync group %s doesn't exist - ignoring", str, vgroup->gname);
 			continue;
 		}
-=======
-		if (vrrp) {
-			if (vrrp->sync)
-				log_message(LOG_INFO, "Virtual router %s cannot exist in more than one sync group; ignoring %s", str, vgroup->gname);
-			else {
-				list_add(vgroup->index_list, vrrp);
-				vrrp->sync = vgroup;
-			}
-		}
-		else
-			log_message(LOG_INFO, "Virtual router %s specified in sync group %s doesn't exist - ignoring",
-				str, vgroup->gname);
-	}
-
-	if (LIST_SIZE(vgroup->index_list) <= 1) {
-		/* The sync group will be removed by the calling function if it has no members */
-		log_message(LOG_INFO, "Sync group %s has only %d virtual router(s) - %s", vgroup->gname, LIST_SIZE(vgroup->index_list),
-				LIST_SIZE(vgroup->index_list) ? "this probably isn't what you want" : "removing");
-	}
-}
->>>>>>> d2c559ca
 
 		if (vrrp->sync) {
 			log_message(LOG_INFO, "Virtual router %s cannot exist in more than one sync group; ignoring %s", str, vgroup->gname);
@@ -125,7 +99,6 @@
 
 		list_add(vgroup->vrrp_instances, vrrp);
 		vrrp->sync = vgroup;
-		vrrp_last = vrrp;
 
 		/* set eventual sync group state. Unless all members are master and address owner,
 		 * then we must be backup */
@@ -143,14 +116,12 @@
 		vgroup->state = VRRP_STATE_FAULT;
 
 	if (LIST_SIZE(vgroup->vrrp_instances) <= 1) {
-		/* The sync group will be removed by the calling function */
-		log_message(LOG_INFO, "Sync group %s has only %d virtual router(s) - removing", vgroup->gname, LIST_SIZE(vgroup->vrrp_instances));
-
-		/* If there is only one entry in the group, remove the group from the vrrp entry */
-		if (vrrp_last)
-			vrrp_last->sync = NULL;
-
-		free_list(&vgroup->vrrp_instances);
+		/* The sync group will be removed by the calling function if it has no members */
+		log_message(LOG_INFO, "Sync group %s has only %d virtual router(s) - %s", vgroup->gname, LIST_SIZE(vgroup->vrrp_instances),
+				LIST_SIZE(vgroup->index_list) ? "this probably isn't what you want" : "removing");
+
+		if (!LIST_SIZE(vgroup->index_list)
+			free_list(&vgroup->vrrp_instances);
 	}
 
 	/* The iname vector is only used for us to set up the sync groups, so delete it */
