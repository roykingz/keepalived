
/*
 * Soft:        Keepalived is a failover program for the LVS project
 *              <www.linuxvirtualserver.org>. It monitor & manipulate
 *              a loadbalanced server pool using multi-layer checks.
 *
 * Part:        VRRP implementation of VRRPv2 as specified in rfc2338.
 *              VRRP is a protocol which elect a master server on a LAN. If the
 *              master fails, a backup server takes over.
 *              The original implementation has been made by jerome etienne.
 *
 * Author:      Alexandre Cassen, <acassen@linux-vs.org>
 *
 *              This program is distributed in the hope that it will be useful,
 *              but WITHOUT ANY WARRANTY; without even the implied warranty of
 *              MERCHANTABILITY or FITNESS FOR A PARTICULAR PURPOSE.
 *              See the GNU General Public License for more details.
 *
 *              This program is free software; you can redistribute it and/or
 *              modify it under the terms of the GNU General Public License
 *              as published by the Free Software Foundation; either version
 *              2 of the License, or (at your option) any later version.
 *
 * Copyright (C) 2001-2012 Alexandre Cassen, <acassen@gmail.com>
 */

#include "config.h"

/* System includes */
#include <errno.h>
#include <openssl/md5.h>
#include <unistd.h>
#include <sys/time.h>
#ifdef _WITH_VRRP_AUTH_
#include <netinet/in.h>
#endif

/* local include */
#include "parser.h"

#include "vrrp_arp.h"
#include "vrrp_ndisc.h"
#include "vrrp_scheduler.h"
#include "vrrp_notify.h"
#include "vrrp.h"
#include "global_data.h"
#include "vrrp_data.h"
#include "vrrp_sync.h"
#include "vrrp_index.h"
#include "vrrp_track.h"
#ifdef _HAVE_VRRP_VMAC_
#include "vrrp_vmac.h"
#endif
#include "vrrp_if_config.h"
#ifdef _HAVE_LIBIPTC_
#include "vrrp_iptables.h"
#endif
#ifdef _WITH_SNMP_
#include "vrrp_snmp.h"
#endif
#include "list.h"
#include "logger.h"
#include "main.h"
#include "utils.h"
#include "bitops.h"
#include "keepalived_netlink.h"
#include "vrrp_print.h"
#if !HAVE_DECL_SOCK_CLOEXEC
#include "old_socket.h"
#endif
#ifdef _HAVE_FIB_ROUTING_
#include "vrrp_iprule.h"
#include "vrrp_iproute.h"
#endif
#ifdef _WITH_DBUS_
#include "vrrp_dbus.h"
#include "global_data.h"
#endif

#include <netinet/ip.h>
#include <netinet/ip6.h>
#include <stdint.h>

/* Set if need to block ip addresses and are able to do so */
bool block_ipv4;
bool block_ipv6;

/* add/remove Virtual IP addresses */
static bool
vrrp_handle_ipaddress(vrrp_t * vrrp, int cmd, int type)
{
	if (__test_bit(LOG_DETAIL_BIT, &debug))
		log_message(LOG_INFO, "VRRP_Instance(%s) %s protocol %s", vrrp->iname,
		       (cmd == IPADDRESS_ADD) ? "setting" : "removing",
		       (type == VRRP_VIP_TYPE) ? "VIPs." : "E-VIPs.");
	return netlink_iplist((type == VRRP_VIP_TYPE) ? vrrp->vip : vrrp->evip, cmd);
}

#ifdef _HAVE_FIB_ROUTING_
/* add/remove Virtual routes */
static void
vrrp_handle_iproutes(vrrp_t * vrrp, int cmd)
{
	if (__test_bit(LOG_DETAIL_BIT, &debug))
		log_message(LOG_INFO, "VRRP_Instance(%s) %s protocol Virtual Routes",
		       vrrp->iname,
		       (cmd == IPROUTE_ADD) ? "setting" : "removing");
	netlink_rtlist(vrrp->vroutes, cmd);
}

/* add/remove Virtual rules */
static void
vrrp_handle_iprules(vrrp_t * vrrp, int cmd, bool force)
{
	if (__test_bit(LOG_DETAIL_BIT, &debug))
		log_message(LOG_INFO, "VRRP_Instance(%s) %s protocol Virtual Rules",
		       vrrp->iname,
		       (cmd == IPRULE_ADD) ? "setting" : "removing");
	netlink_rulelist(vrrp->vrules, cmd, force);
}
#endif

/* add/remove iptable drop rules based on accept mode */
static void
vrrp_handle_accept_mode(vrrp_t *vrrp, int cmd, bool force)
{
#ifdef _HAVE_LIBIPTC_
	int tries = 0;
	int res = 0;
#endif
	struct ipt_handle *h = NULL;

	if (vrrp->base_priority != VRRP_PRIO_OWNER && !vrrp->accept) {
		if (__test_bit(LOG_DETAIL_BIT, &debug))
			log_message(LOG_INFO, "VRRP_Instance(%s) %s protocol %s", vrrp->iname,
				(cmd == IPADDRESS_ADD) ? "setting" : "removing", "iptable drop rule");

#ifdef _HAVE_LIBIPTC_
		do {
#ifdef _LIBIPTC_DYNAMIC_
			if ((vrrp->family == AF_INET && using_libip4tc) ||
			    (vrrp->family == AF_INET6 && using_libip6tc))
#endif
				h = iptables_open();
#endif
			/* As accept is false, add iptable rule to drop packets destinated to VIPs and eVIPs */
			if (!LIST_ISEMPTY(vrrp->vip))
				handle_iptable_rule_to_iplist(h, vrrp->vip, cmd, force);
			if (!LIST_ISEMPTY(vrrp->evip))
				handle_iptable_rule_to_iplist(h, vrrp->evip, cmd, force);
#ifdef _HAVE_LIBIPTC_
#ifdef _LIBIPTC_DYNAMIC_
			if (h)
#endif
				res = iptables_close(h);
		} while (res == EAGAIN && ++tries < IPTABLES_MAX_TRIES);
#endif
		vrrp->iptable_rules_set = (cmd == IPADDRESS_ADD);
	}
}

/* Check that the scripts are secure */
static int
check_track_script_secure(tracked_sc_t *script)
{
	int flags;

	if (script->scr->insecure)
		return 0;

	flags = check_script_secure(&script->scr->script);

	/* Mark not to run if needs inhibiting */
	if (flags & SC_INHIBIT) {
		log_message(LOG_INFO, "Disabling track script %s due to insecure", script->scr->sname);
		script->scr->insecure = true;
	}
	else if (flags & SC_NOTFOUND) {
		log_message(LOG_INFO, "Disabling track script %s since not found", script->scr->sname);
		script->scr->insecure = true;
	}
	else if (!(flags & SC_EXECUTABLE))
		script->scr->insecure = true;

	return flags;
}

static void
check_vrrp_script_security(void)
{
	element e, e1, next;
	vrrp_t *vrrp;
	vrrp_sgroup_t *sg;
	tracked_sc_t *track_script;
	vrrp_script_t *vscript;
	int script_flags = 0;
	int flags;

	if (LIST_ISEMPTY(vrrp_data->vrrp))
		return;

	for (e = LIST_HEAD(vrrp_data->vrrp); e; ELEMENT_NEXT(e)) {
		vrrp = ELEMENT_DATA(e);

		script_flags |= check_notify_script_secure(&vrrp->script_backup);
		script_flags |= check_notify_script_secure(&vrrp->script_master);
		script_flags |= check_notify_script_secure(&vrrp->script_fault);
		script_flags |= check_notify_script_secure(&vrrp->script_stop);
		script_flags |= check_notify_script_secure(&vrrp->script);

		if (LIST_ISEMPTY(vrrp->track_script))
			continue;

		for (e1 = LIST_HEAD(vrrp->track_script); e1; e1 = next) {
			next = e1->next;
			track_script = ELEMENT_DATA(e1);
			script_flags |= (flags = check_track_script_secure(track_script));

			if (track_script->scr->insecure) {
				/* Remove it from the vrrp instance's queue */
				free_list_element(vrrp->track_script, e1);
			}
		}
	}

	if (!LIST_ISEMPTY(vrrp_data->vrrp_sync_group)) {
		for (e = LIST_HEAD(vrrp_data->vrrp_sync_group); e; ELEMENT_NEXT(e)) {
			sg = ELEMENT_DATA(e);
			script_flags |= check_notify_script_secure(&sg->script_backup);
			script_flags |= check_notify_script_secure(&sg->script_master);
			script_flags |= check_notify_script_secure(&sg->script_fault);
			script_flags |= check_notify_script_secure(&sg->script);
		}
	}

	if (!script_security && script_flags & SC_ISSCRIPT) {
		log_message(LOG_INFO, "SECURITY VIOLATION - scripts are being executed but script_security not enabled.%s",
				script_flags & SC_INSECURE ? " There are insecure scripts." : "");
	}

	/* Now walk through the vrrp_script list, removing any that aren't used */
	for (e = LIST_HEAD(vrrp_data->vrrp_script); e; e = next) {
		next = e->next;
		vscript = ELEMENT_DATA(e);

		if (vscript->insecure) {
			free_list_element(vrrp_data->vrrp_script, e);
		}
	}
}

/* IP header length */
static inline size_t
vrrp_iphdr_len(void)
{
	return sizeof(struct iphdr);
}

#ifdef _WITH_VRRP_AUTH_
/* IPSEC AH header length */
static inline size_t
vrrp_ipsecah_len(void)
{
	return sizeof(ipsec_ah_t);
}
#endif

/* VRRP header length */
static size_t
vrrp_pkt_len(vrrp_t * vrrp)
{
	size_t len = sizeof(vrrphdr_t);

	/* Our implementation of IPv6 with VRRP version 2 doesn't include the 8 byte auth field */
	if (vrrp->family == AF_INET) {
		if (vrrp->version == VRRP_VERSION_2)
			len += VRRP_AUTH_LEN;
		len += ((!LIST_ISEMPTY(vrrp->vip)) ? LIST_SIZE(vrrp->vip) * sizeof(struct in_addr) : 0);
	}
	else if (vrrp->family == AF_INET6)
		len += ((!LIST_ISEMPTY(vrrp->vip)) ? LIST_SIZE(vrrp->vip) * sizeof(struct in6_addr) : 0);

	return len;
}

/* VRRP header pointer from buffer */
vrrphdr_t *
vrrp_get_header(sa_family_t family, char *buf, unsigned *proto)
{
	struct iphdr *iph;
	vrrphdr_t *hd = NULL;

	if (family == AF_INET) {
		iph = (struct iphdr *) buf;

		/* Fill the VRRP header */
#ifdef _WITH_VRRP_AUTH_
		if (iph->protocol == IPPROTO_AH) {
			*proto = IPPROTO_AH;
			hd = (vrrphdr_t *) ((char *) iph + (iph->ihl << 2) +
					   vrrp_ipsecah_len());
		}
		else
#endif
		{
			*proto = IPPROTO_VRRP;
			hd = (vrrphdr_t *) ((char *) iph + (iph->ihl << 2));
		}
	} else if (family == AF_INET6) {
		*proto = IPPROTO_VRRP;
		hd = (vrrphdr_t *) buf;
	}

	return hd;
}

#ifdef _WITH_VRRP_AUTH_
/*
 * IPSEC AH incoming packet check.
 * return false for a valid pkt, true otherwise.
 */
static bool
vrrp_in_chk_ipsecah(vrrp_t * vrrp, char *buffer)
{
	struct iphdr *ip = (struct iphdr *) (buffer);
	ipsec_ah_t *ah = (ipsec_ah_t *) ((char *) ip + (ip->ihl << 2));
	unsigned char digest[MD5_DIGEST_LENGTH];
	uint32_t backup_auth_data[3];

	/* first verify that the SPI value is equal to src IP */
	if (ah->spi != ip->saddr) {
		log_message(LOG_INFO, "IPSEC AH : invalid IPSEC SPI value. %d and expect %d",
			    ip->saddr, ah->spi);
		return true;
	}

// TODO - If SPI doesn't match previous SPI, we are starting again
	/*
	 * then proceed with the sequence number to prevent against replay attack.
	 * For inbound processing, we increment seq_number counter to audit
	 * sender counter.
	 */
	vrrp->ipsecah_counter.seq_number++;
	if (ntohl(ah->seq_number) >= vrrp->ipsecah_counter.seq_number ||
	    vrrp->sync
#ifdef _HAVE_VRRP_VMAC_
	    || __test_bit(VRRP_VMAC_BIT, &vrrp->vmac_flags)
#endif
							) {
// TODO - why do we ignore seq no for vmac (commit 3efff46b6 8/4/2015) and sync groups?
		vrrp->ipsecah_counter.seq_number = ntohl(ah->seq_number);
	} else {
		log_message(LOG_INFO, "VRRP_Instance(%s) IPSEC-AH : sequence number %d"
					" already proceeded. Packet dropped. Local(%d)",
					vrrp->iname, ntohl(ah->seq_number),
					vrrp->ipsecah_counter.seq_number);
		return true;
	}

	/*
	 * then compute a ICV to compare with the one present in AH pkt.
	 * alloc a temp memory space to stock the ip mutable fields
	 */

	/* zero the ip mutable fields */
	ip->tos = 0;
	ip->frag_off = 0;
	ip->check = 0;
	if (!LIST_ISEMPTY(vrrp->unicast_peer))
		ip->ttl = 0;
	memcpy(backup_auth_data, ah->auth_data, sizeof (ah->auth_data));
	memset(ah->auth_data, 0, sizeof (ah->auth_data));
	memset(digest, 0, 16);

	/* Compute the ICV */
	hmac_md5((unsigned char *) buffer,
		 vrrp_iphdr_len() + vrrp_ipsecah_len() + vrrp_pkt_len(vrrp)
		 , vrrp->auth_data, sizeof (vrrp->auth_data)
		 , digest);

	if (memcmp(backup_auth_data, digest, HMAC_MD5_TRUNC) != 0) {
		log_message(LOG_INFO, "VRRP_Instance(%s) IPSEC-AH : invalid"
				      " IPSEC HMAC-MD5 value. Due to fields mutation"
				      " or bad password !",
			    vrrp->iname);
		return true;
	}

	return false;
}
#endif

/* check if ipaddr is present in VIP buffer */
static int
vrrp_in_chk_vips(vrrp_t * vrrp, ip_address_t *ipaddress, unsigned char *buffer)
{
	size_t i;

	if (vrrp->family == AF_INET) {
		for (i = 0; i < LIST_SIZE(vrrp->vip); i++) {
			if (!memcmp(&ipaddress->u.sin.sin_addr.s_addr, buffer + i * sizeof(struct in_addr), sizeof (struct in_addr)))
				return 1;
		}
	} else if (vrrp->family == AF_INET6) {
		for (i = 0; i < LIST_SIZE(vrrp->vip); i++) {
			if (!memcmp(&ipaddress->u.sin6_addr, buffer + i * sizeof(struct in6_addr), sizeof (struct in6_addr)))
				return 1;
		}
	}

	return 0;
}

/*
 * VRRP incoming packet check.
 * return VRRP_PACKET_OK if the pkt is valid, or
 *	  VRRP_PACKET_KO if packet invalid or
 *	  VRRP_PACKET_DROP if packet not relevant to us
 *	  VRRP_PACKET_OTHER if packet has wrong vrid
 */
static int
vrrp_in_chk(vrrp_t * vrrp, char *buffer, ssize_t buflen_ret, bool check_vip_addr)
{
	struct iphdr *ip;
	int ihl;
	size_t vrrppkt_len;
	unsigned adver_int = 0;
#ifdef _WITH_VRRP_AUTH_
	ipsec_ah_t *ah;
#endif
	vrrphdr_t *hd;
	unsigned char *vips;
	ip_address_t *ipaddress;
	element e;
	char addr_str[INET6_ADDRSTRLEN];
	ipv4_phdr_t ipv4_phdr;
	uint32_t acc_csum = 0;
	ip = NULL;
	struct sockaddr_storage *up_addr;
	size_t buflen, expected_len;

	if (buflen_ret < 0) {
		log_message(LOG_INFO, "recvmsg returned %zd", buflen_ret);
		return VRRP_PACKET_KO;
	}
	buflen = (size_t)buflen_ret;

	/* IPv4 related */
	if (vrrp->family == AF_INET) {
		/* To begin with, we just concern ourselves with the protocol headers */
		expected_len = vrrp_iphdr_len() + sizeof(vrrphdr_t);
#ifdef _WITH_VRRP_AUTH_
		if (vrrp->auth_type == VRRP_AUTH_AH)
			expected_len += vrrp_ipsecah_len();
#endif

		/*
		 * MUST verify that the received packet length is not shorter than
		 * the VRRP header
		 */
		if (buflen < expected_len) {
			log_message(LOG_INFO,
			       "(%s): ip/vrrp header too short. %zu and expect at least %zu",
			      vrrp->iname, buflen, expected_len);
			++vrrp->stats->packet_len_err;
			return VRRP_PACKET_KO;
		}

		ip = (struct iphdr *) (buffer);
		ihl = ip->ihl << 2;

#ifdef _WITH_VRRP_AUTH_
		if (vrrp->auth_type == VRRP_AUTH_AH) {
			ah = (ipsec_ah_t *) (buffer + ihl);
			hd = (vrrphdr_t *) ((char *) ah + vrrp_ipsecah_len());
		} else
#endif
			hd = (vrrphdr_t *) (buffer + ihl);

		/* Now calculate expected_len to include everything */
		expected_len += vrrp_pkt_len(vrrp) - sizeof(vrrphdr_t);

		/* MUST verify that the IP TTL is 255 */
		if (LIST_ISEMPTY(vrrp->unicast_peer) && ip->ttl != VRRP_IP_TTL) {
			log_message(LOG_INFO, "(%s): invalid ttl. %d and expect %d",
				vrrp->iname, ip->ttl, VRRP_IP_TTL);
			++vrrp->stats->ip_ttl_err;
#ifdef _WITH_SNMP_RFCV3_
			vrrp->stats->proto_err_reason = ipTtlError;
			vrrp_rfcv3_snmp_proto_err_notify(vrrp);
#endif
			return VRRP_PACKET_KO;
		}
	} else if (vrrp->family == AF_INET6) {
		/*
		 * MUST verify that the received packet length is greater than or
		 * equal to the VRRP header
		 */
		if (buflen < sizeof(vrrphdr_t)) {
			log_message(LOG_INFO,
			       "(%s): vrrp header too short. %zu and expect at least %zu",
			      vrrp->iname, buflen, sizeof(vrrphdr_t));
			++vrrp->stats->packet_len_err;
			return VRRP_PACKET_KO;
		}

		hd = (vrrphdr_t *) buffer;

		/* Set expected vrrp packet length */
		expected_len = sizeof(vrrphdr_t) + (LIST_ISEMPTY(vrrp->vip) ? 0 : LIST_SIZE(vrrp->vip)) * sizeof(struct in6_addr);
	} else {
		log_message(LOG_INFO, "(%s): configured address family is %d, which is neither AF_INET or AF_INET6. This is probably a bug - please report", vrrp->iname, vrrp->family);
		return VRRP_PACKET_KO;
	}

	if (vrrp->version == VRRP_VERSION_2) {
		/* Check that authentication of packet is correct */
		if (
#ifdef _WITH_VRRP_AUTH_
		    hd->v2.auth_type != VRRP_AUTH_AH &&
		    hd->v2.auth_type != VRRP_AUTH_PASS &&
#endif
		    hd->v2.auth_type != VRRP_AUTH_NONE) {
			log_message(LOG_INFO, "(%s): Invalid auth type: %d", vrrp->iname, hd->v2.auth_type);
			++vrrp->stats->invalid_authtype;
#ifdef _WITH_SNMP_RFCV2_
			vrrp_rfcv2_snmp_auth_err_trap(vrrp, ((struct sockaddr_in *)&vrrp->pkt_saddr)->sin_addr, invalidAuthType);
#endif
			return VRRP_PACKET_KO;
		}

#ifdef _WITH_VRRP_AUTH_
		/*
		 * MUST perform authentication specified by Auth Type
		 * check the authentication type
		 */
		if (vrrp->auth_type != hd->v2.auth_type) {
			log_message(LOG_INFO, "(%s): received a %d auth, expecting %d!",
			       vrrp->iname, hd->v2.auth_type, vrrp->auth_type);
			++vrrp->stats->authtype_mismatch;
#ifdef _WITH_SNMP_RFCV2_
			vrrp_rfcv2_snmp_auth_err_trap(vrrp, ((struct sockaddr_in *)&vrrp->pkt_saddr)->sin_addr, authTypeMismatch);
#endif
			return VRRP_PACKET_KO;
		}

		if (vrrp->auth_type == VRRP_AUTH_PASS) {
			/* check the authentication if it is a passwd */
			char *pw = (char *) ip + ntohs(ip->tot_len)
			    - sizeof (vrrp->auth_data);
			if (memcmp(pw, vrrp->auth_data, sizeof(vrrp->auth_data)) != 0) {
				log_message(LOG_INFO, "(%s): received an invalid passwd!", vrrp->iname);
				++vrrp->stats->auth_failure;
#ifdef _WITH_SNMP_RFCV2_
				vrrp_rfcv2_snmp_auth_err_trap(vrrp, ((struct sockaddr_in *)&vrrp->pkt_saddr)->sin_addr, authFailure);
#endif
				return VRRP_PACKET_KO;
			}
		}
		else if (hd->v2.auth_type == VRRP_AUTH_AH) {
			/* check the authentication if it is ipsec ah */
			if (vrrp_in_chk_ipsecah(vrrp, buffer)) {
				log_message(LOG_INFO, "(%s): received an invalid auth header!", vrrp->iname);
				++vrrp->stats->auth_failure;
#ifdef _WITH_SNMP_RFCV2_
				vrrp_rfcv2_snmp_auth_err_trap(vrrp, ((struct sockaddr_in *)&vrrp->pkt_saddr)->sin_addr, authFailure);
#endif
				return VRRP_PACKET_KO;
			}

			/* NOTE: ah below is initialised above. Older versions of gcc may
			 * however warn that it may be used uninitialised. */
			if (vrrp->state == VRRP_STATE_BACK &&
			    ntohl(ah->seq_number) >= vrrp->ipsecah_counter.seq_number)
				vrrp->ipsecah_counter.cycle = false;
		}
#endif

		/*
		 * MUST verify that the Adver Interval in the packet is the same as
		 * the locally configured for this virtual router if VRRPv2
		 */
		if (vrrp->adver_int != hd->v2.adver_int * TIMER_HZ) {
			log_message(LOG_INFO, "(%s): advertisement interval mismatch mine=%d sec rcved=%d sec",
				vrrp->iname, vrrp->adver_int / TIMER_HZ, adver_int / TIMER_HZ);
			/* to prevent concurent VRID running => multiple master in 1 VRID */
			return VRRP_PACKET_DROP;
		}

	}

	/* MUST verify the VRRP version */
	if ((hd->vers_type >> 4) != vrrp->version) {
		log_message(LOG_INFO, "(%s): invalid version. %d and expect %d",
		       vrrp->iname, (hd->vers_type >> 4), vrrp->version);
#ifdef _WITH_SNMP_RFC_
		vrrp->stats->vers_err++;
#ifdef _WITH_SNMP_RFCV3_
		vrrp->stats->proto_err_reason = versionError;
		vrrp_rfcv3_snmp_proto_err_notify(vrrp);
#endif
#endif
		return VRRP_PACKET_KO;
	}

	/* verify packet type */
	if ((hd->vers_type & 0x0f) != VRRP_PKT_ADVERT) {
		log_message(LOG_INFO, "(%s): Invalid packet type. %d and expect %d",
			vrrp->iname, (hd->vers_type & 0x0f), VRRP_PKT_ADVERT);
		++vrrp->stats->invalid_type_rcvd;
		return VRRP_PACKET_KO;
	}

	/* MUST verify that the VRID is valid on the receiving interface_t */
	if (vrrp->vrid != hd->vrid) {
		log_message(LOG_INFO,
		       "(%s): received VRID mismatch. Received %d, Expected %d",
		       vrrp->iname, hd->vrid, vrrp->vrid);
#ifdef _WITH_SNMP_RFC_
		vrrp->stats->vrid_err++;
#ifdef _WITH_SNMP_RFCV3_
		vrrp->stats->proto_err_reason = vrIdError;
		vrrp_rfcv3_snmp_proto_err_notify(vrrp);
#endif
#endif
		return VRRP_PACKET_OTHER;
	}

	if ((LIST_ISEMPTY(vrrp->vip) && hd->naddr > 0) ||
	    (!LIST_ISEMPTY(vrrp->vip) && LIST_SIZE(vrrp->vip) != hd->naddr)) {
		log_message(LOG_INFO, "(%s): received an invalid ip number count %d, expected %d!",
			vrrp->iname, hd->naddr, LIST_ISEMPTY(vrrp->vip) ? 0 : LIST_SIZE(vrrp->vip));
		++vrrp->stats->addr_list_err;
		return VRRP_PACKET_KO;
	}

	if (vrrp->family == AF_INET && ntohs(ip->tot_len) != buflen) {
		log_message(LOG_INFO,
		       "(%s): ip_tot_len mismatch against received length. %d and received %zu",
		       vrrp->iname, ntohs(ip->tot_len), buflen);
		++vrrp->stats->packet_len_err;
		return VRRP_PACKET_KO;
	}

	if (expected_len != buflen) {
		log_message(LOG_INFO,
		       "(%s): Received packet length mismatch against expected. %zu and expect %zu",
		      vrrp->iname, buflen, expected_len);
		++vrrp->stats->packet_len_err;
		return VRRP_PACKET_KO;
	}

	/* MUST verify the VRRP checksum. Kernel takes care of checksum mismatch incase of IPv6. */
	if (vrrp->family == AF_INET) {
		vrrppkt_len = sizeof(vrrphdr_t) + hd->naddr * sizeof(struct in_addr);
		if (vrrp->version == VRRP_VERSION_3) {
			/* Create IPv4 pseudo-header */
			ipv4_phdr.src   = ip->saddr;
			ipv4_phdr.dst   = ip->daddr;
			ipv4_phdr.zero  = 0;
			ipv4_phdr.proto = IPPROTO_VRRP;
			ipv4_phdr.len   = htons(vrrppkt_len);

			in_csum((uint16_t *) &ipv4_phdr, sizeof(ipv4_phdr), 0, &acc_csum);
			if (in_csum((uint16_t *) hd, vrrppkt_len, acc_csum, NULL)) {
				log_message(LOG_INFO, "(%s): Invalid VRRPv3 checksum", vrrp->iname);
#ifdef _WITH_SNMP_RFC_
				vrrp->stats->chk_err++;
#ifdef _WITH_SNMP_RFCV3_
				vrrp->stats->proto_err_reason = checksumError;
				vrrp_rfcv3_snmp_proto_err_notify(vrrp);
#endif
#endif
				return VRRP_PACKET_KO;
			}
		} else {
			vrrppkt_len += VRRP_AUTH_LEN;
			if (in_csum((uint16_t *) hd, vrrppkt_len, 0, NULL)) {
				log_message(LOG_INFO, "(%s): Invalid VRRPv2 checksum", vrrp->iname);
#ifdef _WITH_SNMP_RFC_
				vrrp->stats->chk_err++;
#ifdef _WITH_SNMP_RFCV3_
				vrrp->stats->proto_err_reason = checksumError;
				vrrp_rfcv3_snmp_proto_err_notify(vrrp);
#endif
#endif
				return VRRP_PACKET_KO;
			}
		}
	}

	/* Correct type, version, and length. Count as VRRP advertisement */
	++vrrp->stats->advert_rcvd;

	/* pointer to vrrp vips pkt zone */
	vips = (unsigned char *) ((char *) hd + sizeof(vrrphdr_t));

	if (check_vip_addr) {
		if (vrrp->family == AF_INET) {
			if (!LIST_ISEMPTY(vrrp->vip)) {
				/*
				 * MAY verify that the IP address(es) associated with the
				 * VRID are valid
				 */
				for (e = LIST_HEAD(vrrp->vip); e; ELEMENT_NEXT(e)) {
					ipaddress = ELEMENT_DATA(e);
					if (!vrrp_in_chk_vips(vrrp, ipaddress, vips)) {
						log_message(LOG_INFO, "(%s): ip address associated with VRID %d"
						       " not present in MASTER advert : %s",
						       vrrp->iname, vrrp->vrid,
						       inet_ntop2(ipaddress->u.sin.sin_addr.s_addr));
						++vrrp->stats->addr_list_err;
						return VRRP_PACKET_KO;
					}
				}
			}

			// check a unicast source address is in the unicast_peer list
			if (global_data->vrrp_check_unicast_src && !LIST_ISEMPTY(vrrp->unicast_peer)) {
				for (e = LIST_HEAD(vrrp->unicast_peer); e; ELEMENT_NEXT(e)) {
					up_addr = ELEMENT_DATA(e);
					if (((struct sockaddr_in *)&vrrp->pkt_saddr)->sin_addr.s_addr == ((struct sockaddr_in *)up_addr)->sin_addr.s_addr)
						break;
				}
				if (!e) {
					log_message(LOG_INFO, "(%s): unicast source address %s not a unicast peer",
						vrrp->iname, inet_ntop2(((struct sockaddr_in*)&vrrp->pkt_saddr)->sin_addr.s_addr));
					return VRRP_PACKET_KO;
				}
			}
		} else {	/* IPv6 */
			if (!LIST_ISEMPTY(vrrp->vip)) {
				/*
				 * MAY verify that the IP address(es) associated with the
				 * VRID are valid
				 */
				if (hd->naddr != LIST_SIZE(vrrp->vip)) {
					log_message(LOG_INFO,
						"(%s): receive an invalid ip number count associated with VRID!", vrrp->iname);
					++vrrp->stats->addr_list_err;
					return VRRP_PACKET_KO;
				}

				for (e = LIST_HEAD(vrrp->vip); e; ELEMENT_NEXT(e)) {
					ipaddress = ELEMENT_DATA(e);
					if (!vrrp_in_chk_vips(vrrp, ipaddress, vips)) {
						log_message(LOG_INFO, "(%s) ip address associated with VRID %d"
							    " not present in MASTER advert : %s",
							    vrrp->iname, vrrp->vrid,
							    inet_ntop(AF_INET6, &ipaddress->u.sin6_addr,
							    addr_str, sizeof(addr_str)));
						++vrrp->stats->addr_list_err;
						return VRRP_PACKET_KO;
					}
				}
			}

			/* check a unicast source address is in the unicast_peer list */
			if (global_data->vrrp_check_unicast_src && !LIST_ISEMPTY(vrrp->unicast_peer)) {
				for (e = LIST_HEAD(vrrp->unicast_peer); e; ELEMENT_NEXT(e)) {
					up_addr = ELEMENT_DATA(e);
					if (IN6_ARE_ADDR_EQUAL(&((struct sockaddr_in6 *)&vrrp->pkt_saddr)->sin6_addr, &((struct sockaddr_in6 *)up_addr)->sin6_addr))
						break;
				}
				if (!e) {
					log_message(LOG_INFO, "(%s): unicast source address %s not a unicast peer",
						vrrp->iname, inet_ntop(AF_INET6, &((struct sockaddr_in6 *)&vrrp->pkt_saddr)->sin6_addr,
							    addr_str, sizeof(addr_str)));
					return VRRP_PACKET_KO;
				}
			}
		}
	}

	if (hd->priority == 0)
		++vrrp->stats->pri_zero_rcvd;

	if (vrrp->version == VRRP_VERSION_3 && vrrp->state == VRRP_STATE_BACK) {
// TODO - is this the right place to do this? - Probably not, do it below
		/* In v3 when we are in BACKUP state, we set our
		 * advertisement interval to match the MASTER's. */
		adver_int = (ntohs(hd->v3.adver_int) & 0x0FFF) * TIMER_CENTI_HZ;
		if (vrrp->master_adver_int != adver_int) {
			log_message(LOG_INFO, "(%s): advertisement interval changed: mine=%d milli-sec, rcved=%d milli-sec",
				vrrp->iname, vrrp->master_adver_int / (TIMER_HZ / 1000), adver_int / (TIMER_HZ / 1000));
		}
	}

	return VRRP_PACKET_OK;
}

/* build IP header */
static void
vrrp_build_ip4(vrrp_t *vrrp, char *buffer)
{
	struct iphdr *ip = (struct iphdr *) (buffer);

	ip->ihl = sizeof(struct iphdr) >> 2;
	ip->version = 4;
	/* set tos to internet network control */
	ip->tos = 0xc0;
	ip->tot_len = (uint16_t)(sizeof (struct iphdr) + vrrp_pkt_len(vrrp));
	ip->tot_len = htons(ip->tot_len);
	ip->id = 0;
	ip->frag_off = 0;
	ip->ttl = VRRP_IP_TTL;

	/* fill protocol type --rfc2402.2 */
#ifdef _WITH_VRRP_AUTH_
	ip->protocol = (vrrp->auth_type == VRRP_AUTH_AH) ? IPPROTO_AH : IPPROTO_VRRP;
#else
	ip->protocol = IPPROTO_VRRP;
#endif

	ip->saddr = VRRP_PKT_SADDR(vrrp);

	/* If there is only 1 unicast peer, set the address */
	if (!LIST_ISEMPTY(vrrp->unicast_peer)) {
		if (!LIST_HEAD(vrrp->unicast_peer)->next) {
			struct sockaddr_storage* addr = ELEMENT_DATA(LIST_HEAD(vrrp->unicast_peer));
			ip->daddr = inet_sockaddrip4(addr);
		}
	}
	else
		ip->daddr = ((struct sockaddr_in *) &global_data->vrrp_mcast_group4)->sin_addr.s_addr;

	ip->check = 0;
}

#ifdef _WITH_VRRP_AUTH_
/* build IPSEC AH header */
static void
vrrp_build_ipsecah(vrrp_t * vrrp, char *buffer, size_t buflen)
{
	unsigned char digest[MD5_DIGEST_LENGTH];
	struct iphdr *ip = (struct iphdr *) (buffer);
	ipsec_ah_t *ah = (ipsec_ah_t *) (buffer + sizeof (struct iphdr));

	/* fill in next header filed --rfc2402.2.1 */
	ah->next_header = IPPROTO_VRRP;

	/* update IP header total length value */
	ip->tot_len = htons(ntohs(ip->tot_len) + vrrp_ipsecah_len());

	/* fill in the Payload len field */
	ah->payload_len = IPSEC_AH_PLEN;

	/* The SPI value is filled with the ip header source address.
	   SPI uniquely identify the Security Association (SA). This value
	   is chosen by the recipient itself when setting up the SA. In a
	   multicast environment, this becomes unfeasible.

	   If left to the sender, the choice of the SPI value should be done
	   so by the sender that it cannot possibly conflict with SPI values
	   chosen by other entities sending IPSEC traffic to any of the receivers.
	   To overpass this problem, the rule I have chosen to implement here is
	   that the SPI value chosen by the sender is based on unique information
	   such as its IP address.
	   -- INTERNET draft : <draft-paridaens-xcast-sec-framework-01.txt>
	 */
	ah->spi = ip->saddr;

	/* Compute the ICV & trunc the digest to 96bits
	   => No padding needed.
	   -- rfc2402.3.3.3.1.1.1 & rfc2401.5
	 */
	hmac_md5((unsigned char *) buffer, buflen, vrrp->auth_data, sizeof (vrrp->auth_data), digest);
	memcpy(ah->auth_data, digest, HMAC_MD5_TRUNC);
}
#endif

/* build VRRPv2 header */
static void
vrrp_build_vrrp_v2(vrrp_t *vrrp, char *buffer)
{
	int i = 0;
	vrrphdr_t *hd = (vrrphdr_t *) buffer;
	struct in_addr *iparr;
	struct in6_addr *ip6arr;
	element e;
	ip_address_t *ip_addr;

	/* Family independant */
	hd->vers_type = (VRRP_VERSION_2 << 4) | VRRP_PKT_ADVERT;
	hd->vrid = vrrp->vrid;
	hd->priority = vrrp->effective_priority;
	hd->naddr = (uint8_t)((!LIST_ISEMPTY(vrrp->vip)) ? (uint8_t)LIST_SIZE(vrrp->vip) : 0);
#ifdef _WITH_VRRP_AUTH_
	hd->v2.auth_type = vrrp->auth_type;
#else
	hd->v2.auth_type = VRRP_AUTH_NONE;
#endif
	hd->v2.adver_int = (uint8_t)(vrrp->adver_int / TIMER_HZ);

	/* Family specific */
	if (vrrp->family == AF_INET) {
		/* copy the ip addresses */
		iparr = (struct in_addr *) ((char *) hd + sizeof (*hd));
		if (!LIST_ISEMPTY(vrrp->vip)) {
			for (e = LIST_HEAD(vrrp->vip); e; ELEMENT_NEXT(e)) {
				ip_addr = ELEMENT_DATA(e);
				iparr[i++] = ip_addr->u.sin.sin_addr;
			}
		}

#ifdef _WITH_VRRP_AUTH_
		/* copy the passwd if the authentication is VRRP_AH_PASS */
		if (vrrp->auth_type == VRRP_AUTH_PASS) {
			unsigned vip_count = (!LIST_ISEMPTY(vrrp->vip)) ? LIST_SIZE(vrrp->vip) : 0;
			char *pw = (char *) hd + sizeof (*hd) + vip_count * 4;
			memcpy(pw, vrrp->auth_data, sizeof (vrrp->auth_data));
		}
#endif

		/* finally compute vrrp checksum */
		hd->chksum = 0;
		hd->chksum = in_csum((uint16_t *)hd, vrrp_pkt_len(vrrp), 0, NULL);
	} else if (vrrp->family == AF_INET6) {
		ip6arr = (struct in6_addr *)((char *) hd + sizeof(*hd));
		if (!LIST_ISEMPTY(vrrp->vip)) {
			for (e = LIST_HEAD(vrrp->vip); e; ELEMENT_NEXT(e)) {
				ip_addr = ELEMENT_DATA(e);
				ip6arr[i++] = ip_addr->u.sin6_addr;
			}
		}
		/* Kernel will update checksum field. let it be 0 now. */
		hd->chksum = 0;
	}
}

/* build VRRPv3 header */
static void
vrrp_build_vrrp_v3(vrrp_t *vrrp, char *buffer)
{
	int i = 0;
	vrrphdr_t *hd = (vrrphdr_t *) buffer;
	struct in_addr *iparr;
	struct in6_addr *ip6arr;
	element e;
	ip_address_t *ip_addr;
	ipv4_phdr_t ipv4_phdr;

	/* Family independant */
	hd->vers_type = (VRRP_VERSION_3 << 4) | VRRP_PKT_ADVERT;
	hd->vrid = vrrp->vrid;
	hd->priority = vrrp->effective_priority;
	hd->naddr = (uint8_t)((!LIST_ISEMPTY(vrrp->vip)) ? LIST_SIZE(vrrp->vip) : 0);
	hd->v3.adver_int  = htons((vrrp->adver_int / TIMER_CENTI_HZ) & 0x0FFF); /* interval in centiseconds, reserved bits zero */

	/* Family specific */
	if (vrrp->family == AF_INET) {
		/* copy the ip addresses */
		iparr = (struct in_addr *) ((char *) hd + sizeof(*hd));
		if (!LIST_ISEMPTY(vrrp->vip)) {
			for (e = LIST_HEAD(vrrp->vip); e; ELEMENT_NEXT(e)) {
				ip_addr = ELEMENT_DATA(e);
				iparr[i++] = ip_addr->u.sin.sin_addr;
			}
		}

		/* Create IPv4 pseudo-header */
		ipv4_phdr.src   = VRRP_PKT_SADDR(vrrp);
		if (LIST_ISEMPTY(vrrp->unicast_peer))
			ipv4_phdr.dst   = htonl(INADDR_VRRP_GROUP);
		else
			ipv4_phdr.dst = 0;

		ipv4_phdr.zero  = 0;
		ipv4_phdr.proto = IPPROTO_VRRP;
		ipv4_phdr.len   = htons(vrrp_pkt_len(vrrp));

		/* finally compute vrrp checksum */
		in_csum((uint16_t *)&ipv4_phdr, sizeof(ipv4_phdr), 0, &vrrp->ipv4_csum);
		hd->chksum = 0;
		hd->chksum = in_csum((uint16_t *) hd, vrrp_pkt_len(vrrp), vrrp->ipv4_csum, NULL);
	} else if (vrrp->family == AF_INET6) {
		ip6arr = (struct in6_addr *)((char *) hd + sizeof(*hd));
		if (!LIST_ISEMPTY(vrrp->vip)) {
			for (e = LIST_HEAD(vrrp->vip); e; ELEMENT_NEXT(e)) {
				ip_addr = ELEMENT_DATA(e);
				ip6arr[i++] = ip_addr->u.sin6_addr;
			}
		}
		/* Kernel will update checksum field. let it be 0 now. */
		hd->chksum = 0;
	}
}

/* build VRRP header */
static void
vrrp_build_vrrp(vrrp_t *vrrp, char *buffer)
{
	if (vrrp->version == VRRP_VERSION_3)
		vrrp_build_vrrp_v3(vrrp, buffer);
	else
		vrrp_build_vrrp_v2(vrrp, buffer);
}

/* build VRRP packet */
static void
vrrp_build_pkt(vrrp_t * vrrp)
{
	char *bufptr;

	if (vrrp->family == AF_INET) {
		/* save reference values */
		bufptr = vrrp->send_buffer;

		/* build the ip header */
		vrrp_build_ip4(vrrp, vrrp->send_buffer);

		/* build the vrrp header */
		bufptr += vrrp_iphdr_len();

#ifdef _WITH_VRRP_AUTH_
		if (vrrp->auth_type == VRRP_AUTH_AH)
			bufptr += vrrp_ipsecah_len();
#endif
		vrrp_build_vrrp(vrrp, bufptr);

#ifdef _WITH_VRRP_AUTH_
		/* build the IPSEC AH header */
		if (vrrp->auth_type == VRRP_AUTH_AH)
			vrrp_build_ipsecah(vrrp, vrrp->send_buffer, vrrp->send_buffer_size);
#endif
	}
	else if (vrrp->family == AF_INET6)
		vrrp_build_vrrp(vrrp, vrrp->send_buffer);
}

/* send VRRP packet */
static int
vrrp_build_ancillary_data(struct msghdr *msg, char *cbuf, struct sockaddr_storage *src)
{
	struct cmsghdr *cmsg;
	struct in6_pktinfo *pkt;

	if (src->ss_family != AF_INET6)
		return -1;

	msg->msg_control = cbuf;
	msg->msg_controllen = CMSG_SPACE(sizeof(struct in6_pktinfo));

	cmsg = CMSG_FIRSTHDR(msg);
	cmsg->cmsg_level = IPPROTO_IPV6;
	cmsg->cmsg_type = IPV6_PKTINFO;
	cmsg->cmsg_len = CMSG_LEN(sizeof(struct in6_pktinfo));

	pkt = (struct in6_pktinfo *) CMSG_DATA(cmsg);
	memset(pkt, 0, sizeof(struct in6_pktinfo));
	pkt->ipi6_addr = ((struct sockaddr_in6 *) src)->sin6_addr;
	pkt->ipi6_ifindex = ((struct sockaddr_in6 *) src)->sin6_scope_id;

	return 0;
}

static void
vrrp_update_pkt(vrrp_t *vrrp, uint8_t prio, struct sockaddr_storage* addr)
{
	bool final_update;
	char *bufptr = vrrp->send_buffer;
	vrrphdr_t *hd;

	/* We will need to be called again if there is more than one unicast peer, so don't calculate checksums */
	final_update = (LIST_ISEMPTY(vrrp->unicast_peer) || !LIST_HEAD(vrrp->unicast_peer)->next || addr);

	if (vrrp->family == AF_INET) {
		bufptr += vrrp_iphdr_len();

#ifdef _WITH_VRRP_AUTH_
		if (vrrp->auth_type == VRRP_AUTH_AH)
			bufptr += vrrp_ipsecah_len();
#endif
	}

	hd = (vrrphdr_t *)bufptr;
	if (hd->priority != prio) {
		if (vrrp->family == AF_INET) {
			/* HC' = ~(~HC + ~m + m') */
 			uint16_t *prio_addr = (uint16_t *)((char *)&hd->priority - (((char *)hd -(char *)&hd->priority) & 1));
			uint32_t acc = (~hd->chksum & 0xffff) + (~(*prio_addr) & 0xffff);

			hd->priority = prio;

			/* finally compute vrrp checksum */
			acc += *prio_addr;
			acc = (acc & 0xffff) + (acc >> 16);
			acc += acc >> 16;

			hd->chksum = ~acc & 0xffff;
		}
		else
			hd->priority = prio;
	}

	if (vrrp->family == AF_INET) {
		struct iphdr *ip = (struct iphdr *) (vrrp->send_buffer);
		if (!addr) {
			ip->id = htons(++vrrp->ip_id);
			if (vrrp->ip_id == 0) {
				/* kernel will fill in ID if left to 0, so we overflow to 1 */
				ip->id = htons(++vrrp->ip_id);
			}
		}
		else {
			// If unicast address
			if (vrrp->version == VRRP_VERSION_2)
				ip->daddr = inet_sockaddrip4(addr);
			else {
				/* Update the destination address, and the checksum */
				uint32_t acc = (~hd->chksum & 0xffff) + (~(ip->daddr >> 16 ) & 0xffff) + (~ip->daddr & 0xffff);

				ip->daddr = inet_sockaddrip4(addr);

				acc += (ip->daddr >> 16) + (ip->daddr & 0xffff);

				/* finally compute vrrp checksum */
				acc = (acc & 0xffff) + (acc >> 16);
				acc += acc >> 16;

				hd->chksum = ~acc & 0xffff;
			}
		}

#ifdef _WITH_VRRP_AUTH_
		if (vrrp->auth_type == VRRP_AUTH_AH) {
			ICV_mutable_fields ip_mutable_fields;
			unsigned char digest[MD5_DIGEST_LENGTH];
			ipsec_ah_t *ah = (ipsec_ah_t *) (vrrp->send_buffer + sizeof (struct iphdr));

			if (!addr) {
				/* Processing sequence number.
				   Cycled assumed if 0xFFFFFFFD reached. So the MASTER state is free for another srv.
				   Here can result a flapping MASTER state owner when max seq_number value reached.
				   => We REALLY REALLY REALLY don't need to worry about this. We only use authentication
				   for VRRPv2, for which the adver_int is specified in whole seconds, therefore the minimum
				   adver_int is 1 second. 2^32-3 seconds is 4294967293 seconds, or in excess of 136 years,
				   so since the sequence number always starts from 0, we are not going to reach the limit.
				   In the current implementation if counter has cycled, we stop sending adverts and
				   become BACKUP. We are ever the optimist and think we might run continuously for over
				   136 years without someone redesigning their network!
				   If all the master are down we reset the counter for becoming MASTER.
				 */
				if (vrrp->ipsecah_counter.seq_number > 0xFFFFFFFD) {
					vrrp->ipsecah_counter.cycle = true;
				} else {
					vrrp->ipsecah_counter.seq_number++;
				}

				ah->seq_number = htonl(vrrp->ipsecah_counter.seq_number);
			}

			if (final_update) {
				/* backup the ip mutable fields */
				ip_mutable_fields.tos = ip->tos;
				ip_mutable_fields.ttl = ip->ttl;
				ip_mutable_fields.frag_off = ip->frag_off;

				/* zero the ip mutable fields */
				ip->tos = 0;
				ip->frag_off = 0;
				if (!LIST_ISEMPTY(vrrp->unicast_peer))
					ip->ttl = 0;
				/* Compute the ICV & trunc the digest to 96bits
				   => No padding needed.
				   -- rfc2402.3.3.3.1.1.1 & rfc2401.5
				 */
				memset(&ah->auth_data, 0, sizeof(ah->auth_data));
				hmac_md5((unsigned char *)vrrp->send_buffer, vrrp->send_buffer_size, vrrp->auth_data, sizeof (vrrp->auth_data), digest);
				memcpy(ah->auth_data, digest, HMAC_MD5_TRUNC);

				/* Restore the ip mutable fields */
				ip->tos = ip_mutable_fields.tos;
				ip->frag_off = ip_mutable_fields.frag_off;
				ip->ttl = ip_mutable_fields.ttl;
			}
		}
#endif
	}
}

static ssize_t
vrrp_send_pkt(vrrp_t * vrrp, struct sockaddr_storage *addr)
{
	struct sockaddr_storage *src = &vrrp->saddr;
	struct sockaddr_in6 dst6;
	struct sockaddr_in dst4;
	struct msghdr msg;
	struct iovec iov;
	char cbuf[256];

	/* Build the message data */
	memset(&msg, 0, sizeof(msg));
	msg.msg_iov = &iov;
	msg.msg_iovlen = 1;
	iov.iov_base = vrrp->send_buffer;
	iov.iov_len = vrrp->send_buffer_size;

	/* Unicast sending path */
	if (addr && addr->ss_family == AF_INET) {
		msg.msg_name = (struct sockaddr_in *) addr;
		msg.msg_namelen = sizeof(struct sockaddr_in);
	} else if (addr && addr->ss_family == AF_INET6) {
		msg.msg_name = (struct sockaddr_in6 *) addr;
		msg.msg_namelen = sizeof(struct sockaddr_in6);
		vrrp_build_ancillary_data(&msg, cbuf, src);
	} else if (vrrp->family == AF_INET) { /* Multicast sending path */
		memset(&dst4, 0, sizeof(dst4));
		dst4.sin_family = AF_INET;
		dst4.sin_addr = ((struct sockaddr_in *) &global_data->vrrp_mcast_group4)->sin_addr;
		msg.msg_name = &dst4;
		msg.msg_namelen = sizeof(dst4);
	} else if (vrrp->family == AF_INET6) {
		memset(&dst6, 0, sizeof(dst6));
		dst6.sin6_family = AF_INET6;
		dst6.sin6_addr = ((struct sockaddr_in6 *) &global_data->vrrp_mcast_group6)->sin6_addr;
		msg.msg_name = &dst6;
		msg.msg_namelen = sizeof(dst6);
		vrrp_build_ancillary_data(&msg, cbuf, src);
	}

	/* Send the packet */
	return sendmsg(vrrp->sockets->fd_out, &msg, (addr) ? 0 : MSG_DONTROUTE);
}

/* Allocate the sending buffer */
static void
vrrp_alloc_send_buffer(vrrp_t * vrrp)
{
	vrrp->send_buffer_size = vrrp_pkt_len(vrrp);

	if (vrrp->family == AF_INET) {
		vrrp->send_buffer_size += vrrp_iphdr_len();
#ifdef _WITH_VRRP_AUTH_
		if (vrrp->auth_type == VRRP_AUTH_AH)
			vrrp->send_buffer_size += vrrp_ipsecah_len();
#endif
	}

	vrrp->send_buffer = MALLOC(vrrp->send_buffer_size);
}

/* send VRRP advertisement */
int
vrrp_send_adv(vrrp_t * vrrp, uint8_t prio)
{
	struct sockaddr_storage *addr;
	list l = vrrp->unicast_peer;
	element e;
	ssize_t ret;

	/* alloc send buffer */
	if (!vrrp->send_buffer) {
		vrrp_alloc_send_buffer(vrrp);
		vrrp_build_pkt(vrrp);
	}


	/* build the packet */
	vrrp_update_pkt(vrrp, prio, NULL);

	if (!LIST_ISEMPTY(l)) {
		for (e = LIST_HEAD(l); e; ELEMENT_NEXT(e)) {
			addr = ELEMENT_DATA(e);
			if (vrrp->family == AF_INET)
				vrrp_update_pkt(vrrp, prio, addr);
			ret = vrrp_send_pkt(vrrp, addr);
			if (ret < 0) {
				log_message(LOG_INFO, "VRRP_Instance(%s) Cant send advert to %s (%m)"
						    , vrrp->iname, inet_sockaddrtos(addr));
			}
		}
	} else
		vrrp_send_pkt(vrrp, NULL);

	++vrrp->stats->advert_sent;
	/* sent it */
	return 0;
}

/* Received packet processing */
static int
vrrp_check_packet(vrrp_t * vrrp, char *buf, ssize_t buflen, bool check_vip_addr)
{
	int ret;

	if (!buflen)
		return VRRP_PACKET_NULL;

	ret = vrrp_in_chk(vrrp, buf, buflen, check_vip_addr);

	if (ret == VRRP_PACKET_DROP) {
		log_message(LOG_INFO, "Sync instance needed on %s !!!",
		       IF_NAME(vrrp->ifp));
	}

	else if (ret == VRRP_PACKET_KO)
		log_message(LOG_INFO, "bogus VRRP packet received on %s !!!",
		       IF_NAME(vrrp->ifp));
	return ret;
}

/* Gratuitous ARP on each VIP */
static void
vrrp_send_update(vrrp_t * vrrp, ip_address_t * ipaddress, bool log_msg)
{
	char *msg;
	char addr_str[INET6_ADDRSTRLEN];

	if (!IP_IS6(ipaddress))
		send_gratuitous_arp(vrrp, ipaddress);
	else
		ndisc_send_unsolicited_na(vrrp, ipaddress);

	if (log_msg && __test_bit(LOG_DETAIL_BIT, &debug)) {
		if (!IP_IS6(ipaddress)) {
			msg = "gratuitous ARPs";
			inet_ntop(AF_INET, &ipaddress->u.sin.sin_addr, addr_str, sizeof(addr_str));
		} else {
			msg = "Unsolicited Neighbour Adverts";
			inet_ntop(AF_INET6, &ipaddress->u.sin6_addr, addr_str, sizeof(addr_str));
		}

		log_message(LOG_INFO, "VRRP_Instance(%s) Sending/queueing %s on %s for %s",
			    vrrp->iname, msg, IF_NAME(ipaddress->ifp), addr_str);
	}
}

void
vrrp_send_link_update(vrrp_t * vrrp, unsigned rep)
{
	unsigned j;
	ip_address_t *ipaddress;
	element e;

	/* Only send gratuitous ARP if VIP are set */
	if (!VRRP_VIP_ISSET(vrrp))
		return;

	/* send gratuitous arp for each virtual ip */
	for (j = 0; j < rep; j++) {
		if (!LIST_ISEMPTY(vrrp->vip)) {
			for (e = LIST_HEAD(vrrp->vip); e; ELEMENT_NEXT(e)) {
				ipaddress = ELEMENT_DATA(e);
				vrrp_send_update(vrrp, ipaddress, !j);
			}
		}

		if (!LIST_ISEMPTY(vrrp->evip)) {
			for (e = LIST_HEAD(vrrp->evip); e; ELEMENT_NEXT(e)) {
				ipaddress = ELEMENT_DATA(e);
				vrrp_send_update(vrrp, ipaddress, !j);
			}
		}
	}
}

static void
vrrp_remove_delayed_arp(vrrp_t *vrrp)
{
	ip_address_t *ipaddress;
	element e;

	if (!LIST_ISEMPTY(vrrp->vip)) {
		for (e = LIST_HEAD(vrrp->vip); e; ELEMENT_NEXT(e)) {
			ipaddress = ELEMENT_DATA(e);
			ipaddress->garp_gna_pending = false;
		}
	}

	if (!LIST_ISEMPTY(vrrp->evip)) {
		for (e = LIST_HEAD(vrrp->evip); e; ELEMENT_NEXT(e)) {
			ipaddress = ELEMENT_DATA(e);
			ipaddress->garp_gna_pending = false;
		}
	}
	vrrp->garp_pending = false;
	vrrp->gna_pending = false;
}

/* becoming master */
static void
vrrp_state_become_master(vrrp_t * vrrp)
{
	interface_t *ifp ;

	++vrrp->stats->become_master;

	if (vrrp->version == VRRP_VERSION_3)
		log_message(LOG_INFO, "VRRP_Instance(%s) using locally configured advertisement interval (%d milli-sec)",
					vrrp->iname, vrrp->adver_int / (TIMER_HZ / 1000));

	/* add the ip addresses */
	vrrp_handle_accept_mode(vrrp, IPADDRESS_ADD, false);
	if (!LIST_ISEMPTY(vrrp->vip))
		vrrp_handle_ipaddress(vrrp, IPADDRESS_ADD, VRRP_VIP_TYPE);
	if (!LIST_ISEMPTY(vrrp->evip))
		vrrp_handle_ipaddress(vrrp, IPADDRESS_ADD, VRRP_EVIP_TYPE);
	vrrp->vipset = 1;

#ifdef _HAVE_FIB_ROUTING_
	/* add virtual routes */
	if (!LIST_ISEMPTY(vrrp->vroutes))
		vrrp_handle_iproutes(vrrp, IPROUTE_ADD);

	/* add virtual rules */
	if (!LIST_ISEMPTY(vrrp->vrules))
		vrrp_handle_iprules(vrrp, IPRULE_ADD, false);
#endif

	kernel_netlink_poll();

	/* remotes neighbour update */
	if (vrrp->family == AF_INET6) {
		/* Refresh whether we are acting as a router for NA messages */
		ifp = IF_BASE_IFP(vrrp->ifp);
		ifp->gna_router = get_ipv6_forwarding(ifp);
	}
	vrrp_send_link_update(vrrp, vrrp->garp_rep);

	/* set refresh timer */
	if (timerisset(&vrrp->garp_refresh)) {
		vrrp->garp_refresh_timer = timer_add_now(vrrp->garp_refresh);
	}

	/* Check if notify is needed */
	notify_instance_exec(vrrp, VRRP_STATE_MAST);

#ifdef _WITH_SNMP_KEEPALIVED_
	vrrp_snmp_instance_trap(vrrp);
#endif
#ifdef _WITH_SNMP_RFCV2_
	vrrp_rfcv2_snmp_new_master_trap(vrrp);
#endif
#ifdef _WITH_SNMP_RFCV3_
	vrrp_rfcv3_snmp_new_master_notify(vrrp);
#endif

#ifdef _WITH_LVS_
	/* Check if sync daemon handling is needed */
	if (global_data->lvs_syncd.vrrp == vrrp)
		ipvs_syncd_master(&global_data->lvs_syncd);
#endif
	vrrp->last_transition = timer_now();
}

void
vrrp_state_goto_master(vrrp_t * vrrp)
{
	if (vrrp->sync && !vrrp_sync_can_goto_master(vrrp))
		return;

#if defined _WITH_VRRP_AUTH_
	/* If becoming MASTER in IPSEC AH AUTH, we reset the anti-replay */
	if (vrrp->ipsecah_counter.cycle) {
		vrrp->ipsecah_counter.cycle = false;
		vrrp->ipsecah_counter.seq_number = 0;
	}
#endif

	vrrp->state = VRRP_STATE_MAST;
	vrrp_state_master_tx(vrrp);
}

/* leaving master state */
void
vrrp_restore_interface(vrrp_t * vrrp, bool advF, bool force)
{
	/* if we stop vrrp, warn the other routers to speed up the recovery */
	if (advF) {
		vrrp_send_adv(vrrp, VRRP_PRIO_STOP);
		++vrrp->stats->pri_zero_sent;
		syslog(LOG_INFO, "VRRP_Instance(%s) sent 0 priority",
		       vrrp->iname);
	}

#ifdef _HAVE_FIB_ROUTING_
	/* remove virtual rules */
	if (!LIST_ISEMPTY(vrrp->vrules))
		vrrp_handle_iprules(vrrp, IPRULE_DEL, force);

	/* remove virtual routes */
	if (!LIST_ISEMPTY(vrrp->vroutes))
		vrrp_handle_iproutes(vrrp, IPROUTE_DEL);
#endif

	/* empty the delayed arp list */
	vrrp_remove_delayed_arp(vrrp);

	/*
	 * Remove the ip addresses.
	 *
	 * If started with "--dont-release-vrrp" then try to remove
	 * addresses even if we didn't add them during this run.
	 *
	 * If "--release-vips" is set then try to release any virtual addresses.
	 * kill -1 tells keepalived to reread its config.  If a config change
	 * (such as lower priority) causes a state transition to backup then
	 * keepalived doesn't remove the VIPs.  Then we have duplicate IP addresses
	 * on both master/backup.
	 */
	if (force ||
	    VRRP_VIP_ISSET(vrrp) ||
	    __test_bit(DONT_RELEASE_VRRP_BIT, &debug) ||
	    __test_bit(RELEASE_VIPS_BIT, &debug)) {
		if (!LIST_ISEMPTY(vrrp->vip))
			vrrp_handle_ipaddress(vrrp, IPADDRESS_DEL, VRRP_VIP_TYPE);
		if (!LIST_ISEMPTY(vrrp->evip))
			vrrp_handle_ipaddress(vrrp, IPADDRESS_DEL, VRRP_EVIP_TYPE);
		vrrp_handle_accept_mode(vrrp, IPADDRESS_DEL, force);
		vrrp->vipset = 0;
	}
}

void
vrrp_state_leave_master(vrrp_t * vrrp)
{
#ifdef _WITH_LVS_
	if (VRRP_VIP_ISSET(vrrp)) {
		/* Check if sync daemon handling is needed */
		if (global_data->lvs_syncd.vrrp == vrrp)
			ipvs_syncd_backup(&global_data->lvs_syncd);
	}
#endif

	/* set the new vrrp state */
	if (vrrp->wantstate == VRRP_STATE_BACK) {
		log_message(LOG_INFO, "VRRP_Instance(%s) Entering BACKUP STATE", vrrp->iname);
		vrrp->preempt_time.tv_sec = 0;
// TODO - if we are called due to receiving a higher priority advert, do we overwrite master adver int ?
		vrrp->master_adver_int = vrrp->adver_int;
	}
	else if (vrrp->wantstate == VRRP_STATE_FAULT) {
		log_message(LOG_INFO, "VRRP_Instance(%s) Entering FAULT STATE", vrrp->iname);
		vrrp_send_adv(vrrp, VRRP_PRIO_STOP);
	}
	else {
		log_message(LOG_INFO, "(%s): vrrp_state_leave_master called with invalid wantstate %d", vrrp->iname, vrrp->wantstate);
		return;
	}

	vrrp_restore_interface(vrrp, false, false);
	vrrp->state = vrrp->wantstate;
	notify_instance_exec(vrrp, vrrp->state);

#ifdef _WITH_SNMP_KEEPALIVED_
	vrrp_snmp_instance_trap(vrrp);
#endif

	/* Set the down timer */
	vrrp->ms_down_timer = 3 * vrrp->master_adver_int + VRRP_TIMER_SKEW(vrrp);
	vrrp_init_instance_sands(vrrp);
	++vrrp->stats->release_master;
	vrrp->last_transition = timer_now();
}

void
vrrp_state_leave_fault(vrrp_t * vrrp)
{
	/* set the new vrrp state */
	if (vrrp->wantstate == VRRP_STATE_MAST)
		vrrp_state_goto_master(vrrp);
	else {
		log_message(LOG_INFO, "VRRP_Instance(%s) Entering %s STATE", vrrp->iname, vrrp->wantstate == VRRP_STATE_BACK ? "BACKUP" : "FAULT");
		if (vrrp->wantstate == VRRP_STATE_FAULT && vrrp->state == VRRP_STATE_MAST) {
			vrrp_send_adv(vrrp, VRRP_PRIO_STOP);
			vrrp_restore_interface(vrrp, false, false);
		}
		vrrp->state = vrrp->wantstate;
		notify_instance_exec(vrrp, vrrp->state);
		if (vrrp->state == VRRP_STATE_BACK) {
			vrrp->preempt_time.tv_sec = 0;
			vrrp->master_adver_int = vrrp->adver_int;
		}
#ifdef _WITH_SNMP_KEEPALIVED_
		vrrp_snmp_instance_trap(vrrp);
#endif
	}

	/* Set the down timer */
	vrrp->master_adver_int = vrrp->adver_int;
	vrrp->ms_down_timer = 3 * vrrp->master_adver_int + VRRP_TIMER_SKEW(vrrp);
	vrrp_init_instance_sands(vrrp);
	vrrp->last_transition = timer_now();
}

/* BACKUP state processing */
void
vrrp_state_backup(vrrp_t * vrrp, char *buf, ssize_t buflen)
{
	vrrphdr_t *hd;
	ssize_t ret = 0;
	unsigned master_adver_int, proto;
	bool check_addr = false;
	timeval_t new_ms_down_timer;
	bool ignore_advert = false;

	/* Process the incoming packet */
	hd = vrrp_get_header(vrrp->family, buf, &proto);
	if (!vrrp->skip_check_adv_addr ||
	    vrrp->master_saddr.ss_family != vrrp->pkt_saddr.ss_family)
		check_addr = true;
	else {
		/* Check if the addresses are different */
		if (vrrp->pkt_saddr.ss_family == AF_INET) {
			if (((struct sockaddr_in*)&vrrp->pkt_saddr)->sin_addr.s_addr != ((struct sockaddr_in*)&vrrp->master_saddr)->sin_addr.s_addr)
				check_addr = true ;
		} else {
			if (!IN6_ARE_ADDR_EQUAL(&((struct sockaddr_in6*)&vrrp->pkt_saddr)->sin6_addr, &((struct sockaddr_in6*)&vrrp->master_saddr)->sin6_addr))
				check_addr = true;
		}
	}
	ret = vrrp_check_packet(vrrp, buf, buflen, check_addr);

	if (ret != VRRP_PACKET_OK) {
		log_message(LOG_INFO, "VRRP_Instance(%s) ignoring received advertisment..." ,  vrrp->iname);

		ignore_advert = true;
	} else if (hd->priority == 0) {
		log_message(LOG_INFO, "(%s): Backup received priority 0 advertisement", vrrp->iname);
		vrrp->ms_down_timer = VRRP_TIMER_SKEW(vrrp);
#ifdef _WITH_SNMP_RFCV3_
		vrrp->stats->master_reason = VRRPV3_MASTER_REASON_PRIORITY;
#endif
	} else if (vrrp->nopreempt ||
		   hd->priority >= vrrp->effective_priority ||
		   (vrrp->preempt_delay &&
		    (!vrrp->preempt_time.tv_sec ||
		     timercmp(&vrrp->preempt_time, &time_now, >)))) {
// TODO - why all the above checks - in particular what would preempt_time == 0 && preempt_delay mean?
		if (vrrp->version == VRRP_VERSION_3) {
			master_adver_int = (ntohs(hd->v3.adver_int) & 0x0FFF) * TIMER_CENTI_HZ;
			/* As per RFC5798, set Master_Adver_Interval to Adver Interval contained
			 * in the ADVERTISEMENT
			 */
			if (vrrp->master_adver_int != master_adver_int) {
				log_message(LOG_INFO, "(%s): advertisement interval updated to %d milli-sec from %d milli-sec",
						vrrp->iname, master_adver_int / (TIMER_HZ / 1000), vrrp->master_adver_int / (TIMER_HZ / 1000));
				vrrp->master_adver_int = master_adver_int;
			}
		}
		vrrp->ms_down_timer = 3 * vrrp->master_adver_int + VRRP_TIMER_SKEW(vrrp);
		vrrp->master_saddr = vrrp->pkt_saddr;
		vrrp->master_priority = hd->priority;

		if (vrrp->preempt_delay) {
			if (hd->priority >= vrrp->effective_priority) {
				if (vrrp->preempt_time.tv_sec) {
					log_message(LOG_INFO,
						"%s(%s) stop preempt delay",
						"VRRP_Instance", vrrp->iname);
					vrrp->preempt_time.tv_sec = 0;
				}
			} else if (!vrrp->preempt_time.tv_sec) {
				log_message(LOG_INFO,
					"%s(%s) start preempt delay(%ld)",
					"VRRP_Instance", vrrp->iname,
					vrrp->preempt_delay / TIMER_HZ);
				vrrp->preempt_time = timer_add_long(timer_now(), vrrp->preempt_delay);
			}
		}
	} else {
		/* !nopreempt and lower priority advert and any preempt delay timer has expired */
		log_message(LOG_INFO, "VRRP_Instance(%s) received lower priority (%d) advert from %s - discarding", vrrp->iname, hd->priority, inet_sockaddrtos(&vrrp->saddr));

		ignore_advert = true;
	}

	if (ignore_advert) {
		/* We need to reduce the down timer since we have ignored the advert */
		set_time_now();
		timersub(&vrrp->sands, &time_now, &new_ms_down_timer);
		vrrp->ms_down_timer = new_ms_down_timer.tv_sec < 0 ? 0 : (uint32_t)(new_ms_down_timer.tv_sec * TIMER_HZ + new_ms_down_timer.tv_usec);
	}
}

/* MASTER state processing */
void
vrrp_state_master_tx(vrrp_t * vrrp)
{
	if (!VRRP_VIP_ISSET(vrrp)) {
		log_message(LOG_INFO, "VRRP_Instance(%s) Entering MASTER STATE"
				    , vrrp->iname);
		vrrp_state_become_master(vrrp);
		/*
		 * If we catch the master transition
		 * register a gratuitous arp thread delayed to garp_delay secs.
		 */
		if (vrrp->garp_delay)
			thread_add_timer(master, vrrp_gratuitous_arp_thread,
					 vrrp, vrrp->garp_delay);
		vrrp_smtp_notifier(vrrp);
	} else if (timerisset(&vrrp->garp_refresh) &&
		   timercmp(&time_now, &vrrp->garp_refresh_timer, >)) {
		vrrp_send_link_update(vrrp, vrrp->garp_refresh_rep);
		vrrp->garp_refresh_timer = timer_add_now(vrrp->garp_refresh);
	}

	vrrp_send_adv(vrrp, vrrp->effective_priority);
}

static int
vrrp_saddr_cmp(struct sockaddr_storage *addr, vrrp_t *vrrp)
{
	interface_t *ifp = vrrp->ifp;

	/* Simple sanity */
	if (vrrp->saddr.ss_family && addr->ss_family != vrrp->saddr.ss_family)
		return 0;

	/* Configured source IP address */
	if (vrrp->saddr.ss_family)
		return inet_sockaddrcmp(addr, &vrrp->saddr);

	/* Default interface source IP address */
	if (addr->ss_family == AF_INET)
		return inet_inaddrcmp(addr->ss_family,
				      &((struct sockaddr_in *) addr)->sin_addr,
				      &ifp->sin_addr);
	if (addr->ss_family == AF_INET6)
		return inet_inaddrcmp(addr->ss_family,
				      &((struct sockaddr_in6 *) addr)->sin6_addr,
				      &ifp->sin6_addr);
	return 0;
}

// TODO Return true to leave master state, false to remain master
// TODO check all uses of master_adver_int (and simplify for VRRPv2)
// TODO check all uses of effective_priority
// TODO wantstate must be >= state
// TODO SKEW_TIME should use master_adver_int USUALLY!!!
// TODO check all use of ipsecah_counter, including cycle, and when we set seq_number
bool
vrrp_state_master_rx(vrrp_t * vrrp, char *buf, ssize_t buflen)
{
	vrrphdr_t *hd;
	ssize_t ret;
	unsigned proto = 0;
#ifdef _WITH_VRRP_AUTH_
	ipsec_ah_t *ah;
#endif
	unsigned master_adver_int;
	int addr_cmp;

// TODO - could we get here with wantstate == FAULT and STATE != FAULT?
	/* return on link failure */
// TODO - not needed???
	if (vrrp->wantstate == VRRP_STATE_FAULT) {
		vrrp->master_adver_int = vrrp->adver_int;
		vrrp->ms_down_timer = 3 * vrrp->master_adver_int + VRRP_TIMER_SKEW(vrrp);
		vrrp->state = VRRP_STATE_FAULT;
		notify_instance_exec(vrrp, VRRP_STATE_FAULT);
		vrrp->last_transition = timer_now();
		return true;
	}

	/* Process the incoming packet */
	hd = vrrp_get_header(vrrp->family, buf, &proto);
	ret = vrrp_check_packet(vrrp, buf, buflen, true);

	if (ret != VRRP_PACKET_OK) {
		log_message(LOG_INFO,
		       "VRRP_Instance(%s) Dropping received VRRP packet...",
		       vrrp->iname);
		return false;
	}

	addr_cmp = vrrp_saddr_cmp(&vrrp->pkt_saddr, vrrp);

	if (hd->priority == 0 ||
	    (vrrp->higher_prio_send_advert &&
	     (hd->priority > vrrp->effective_priority ||
	      (hd->priority == vrrp->effective_priority && addr_cmp > 0)))) {
		log_message(LOG_INFO, "(%s): Master received priority 0 message", vrrp->iname);
		vrrp_send_adv(vrrp, vrrp->effective_priority);

		if (hd->priority == 0)
			return false;
	}

	if (hd->priority == vrrp->effective_priority) {
		if (addr_cmp == 0)
			log_message(LOG_INFO, "(%s): WARNING - equal priority advert received from remote host with our IP address.", vrrp->iname);
		else if (vrrp->effective_priority == VRRP_PRIO_OWNER) {
			/* If we are configured as the address owner (priority == 255), and we receive an advertisement 
			 * from another system indicating it is also the address owner, then there is a clear conflict.
			 * Report a configuration error, and drop our priority as a workaround. */
			log_message(LOG_INFO, "(%s): CONFIGURATION ERROR: local instance and a remote instance are both configured as address owner, please fix - reducing local priority", vrrp->iname);
			vrrp->effective_priority = VRRP_PRIO_OWNER - 1;
			vrrp->base_priority = VRRP_PRIO_OWNER - 1;
		}
	}

	if (hd->priority < vrrp->effective_priority ||
	    (hd->priority == vrrp->effective_priority &&
	     addr_cmp < 0)) {
		/* We receive a lower prio adv we just refresh remote ARP cache */
		log_message(LOG_INFO, "VRRP_Instance(%s) Received advert from %s with lower priority %d, ours %d%s",
					vrrp->iname,
					inet_sockaddrtos(&vrrp->pkt_saddr),
					hd->priority,
					vrrp->effective_priority,
					!vrrp->lower_prio_no_advert ? ", forcing new election" : "");
#ifdef _WITH_VRRP_AUTH_
		if (proto == IPPROTO_AH) {
			ah = (ipsec_ah_t *) (buf + sizeof(struct iphdr));
			log_message(LOG_INFO, "VRRP_Instance(%s) IPSEC-AH : Syncing seq_num"
					      " - Increment seq"
					    , vrrp->iname);
// TODO - why is seq_number taken from lower priority advert?
			vrrp->ipsecah_counter.seq_number = ntohl(ah->seq_number) + 1;
			vrrp->ipsecah_counter.cycle = false;
		}
#endif
		if (!vrrp->lower_prio_no_advert)
			vrrp_send_adv(vrrp, vrrp->effective_priority);
		if (vrrp->garp_lower_prio_rep) {
			vrrp_send_link_update(vrrp, vrrp->garp_lower_prio_rep);
			if (vrrp->garp_lower_prio_delay)
				thread_add_timer(master, vrrp_lower_prio_gratuitous_arp_thread,
						 vrrp, vrrp->garp_lower_prio_delay);
		}
		return false;
	}

	if (hd->priority > vrrp->effective_priority ||
	    (hd->priority == vrrp->effective_priority && addr_cmp > 0)) {
		log_message(LOG_INFO, "VRRP_Instance(%s) Received advert from %s with higher priority %d, ours %d",
					vrrp->iname,
					inet_sockaddrtos(&vrrp->pkt_saddr),
					hd->priority,
					vrrp->effective_priority);
#ifdef _WITH_VRRP_AUTH_
		if (proto == IPPROTO_AH) {
			ah = (ipsec_ah_t *) (buf + sizeof(struct iphdr));
			log_message(LOG_INFO, "VRRP_Instance(%s) IPSEC-AH : Syncing seq_num"
					      " - Decrement seq"
					    , vrrp->iname);
			vrrp->ipsecah_counter.seq_number = ntohl(ah->seq_number) - 1;
			vrrp->ipsecah_counter.cycle = false;
		}
#endif

		if (vrrp->version == VRRP_VERSION_3) {
			master_adver_int = (ntohs(hd->v3.adver_int) & 0x0FFF) * TIMER_CENTI_HZ;
			/* As per RFC5798, set Master_Adver_Interval to Adver Interval contained
			 * in the ADVERTISEMENT
			 */
			if (vrrp->master_adver_int != master_adver_int) {
				log_message(LOG_INFO, "(%s): advertisement interval updated from %d to %d milli-sec from higher priority master",
						vrrp->iname, vrrp->master_adver_int / (TIMER_HZ / 1000), master_adver_int / (TIMER_HZ / 1000));
				vrrp->master_adver_int = master_adver_int;
			}
		}
		vrrp->ms_down_timer = 3 * vrrp->master_adver_int + VRRP_TIMER_SKEW(vrrp);
		vrrp->master_priority = hd->priority;
		vrrp->wantstate = VRRP_STATE_BACK;
		vrrp->state = VRRP_STATE_BACK;
		return true;
	}

	return false;
}

bool
vrrp_state_fault_rx(vrrp_t * vrrp, char *buf, ssize_t buflen)
{
	vrrphdr_t *hd;
	ssize_t ret = 0;
	unsigned proto;

	/* Process the incoming packet */
	hd = vrrp_get_header(vrrp->family, buf, &proto);
	ret = vrrp_check_packet(vrrp, buf, buflen, true);

	if (ret != VRRP_PACKET_OK) {
		log_message(LOG_INFO, "VRRP_Instance(%s) Dropping received VRRP packet..."
				    , vrrp->iname);
		return false;
	}

	if (vrrp->base_priority == VRRP_PRIO_OWNER ||
	    (vrrp->effective_priority > hd->priority && !vrrp->nopreempt))
		return true;

	return false;
}

static void
add_vrrp_to_interface(vrrp_t *vrrp, interface_t *ifp)
{
	if (!LIST_EXISTS(ifp->tracking_vrrp))
		ifp->tracking_vrrp = alloc_list(NULL, NULL);
	list_add(ifp->tracking_vrrp, vrrp);

	/* If the interface is down, record it against the vrrp instance,
	 * unless we are not tracking the primary i/f */
	if ((!vrrp->dont_track_primary ||
	     (vrrp->ifp != ifp && IF_BASE_IFP(vrrp->ifp) != ifp)) &&
	    !FLAGS_UP(ifp->ifi_flags))
		vrrp->num_script_if_fault++;
}

/* check for minimum configuration requirements */
static bool
chk_min_cfg(vrrp_t * vrrp)
{
	if (vrrp->vrid == 0) {
		log_message(LOG_INFO, "VRRP_Instance(%s) the virtual id must be set!",
		       vrrp->iname);
		return false;
	}
	if (!vrrp->ifp) {
		log_message(LOG_INFO, "VRRP_Instance(%s) Unknown interface !",
		       vrrp->iname);
		return false;
	}

	return true;
}

/* open a VRRP sending socket */
int
open_vrrp_send_socket(sa_family_t family, int proto, interface_t *ifp, bool unicast)
{
	int fd = -1;

	if (family != AF_INET && family != AF_INET6) {
		log_message(LOG_INFO, "cant open raw socket. unknown family=%d"
				    , family);
		return -1;
	}

	/* Create and init socket descriptor */
	fd = socket(family, SOCK_RAW | SOCK_CLOEXEC, proto);
	if (fd < 0) {
		log_message(LOG_INFO, "cant open raw socket. errno=%d", errno);
		return -1;
	}
#if !HAVE_DECL_SOCK_CLOEXEC
	set_sock_flags(fd, F_SETFD, FD_CLOEXEC);
#endif

	if (family == AF_INET) {
		/* Set v4 related */
		if_setsockopt_mcast_all(family, &fd);
		if_setsockopt_hdrincl(&fd);
		if (unicast)
			if_setsockopt_bindtodevice(&fd, ifp);
	} else if (family == AF_INET6) {
		/* Set v6 related */
		if_setsockopt_ipv6_checksum(&fd);
		if (!unicast)
			if_setsockopt_mcast_hops(family, &fd);
	}

	if (!unicast) {
		if_setsockopt_mcast_if(family, &fd, ifp);
		if_setsockopt_mcast_loop(family, &fd);
	}

	if_setsockopt_priority(&fd, family);

	if (fd < 0)
		return -1;

	return fd;
}

/* open a VRRP socket and join the multicast group. */
int
open_vrrp_read_socket(sa_family_t family, int proto, interface_t *ifp, bool unicast)
{
	int fd = -1;

	/* open the socket */
	fd = socket(family, SOCK_RAW | SOCK_CLOEXEC, proto);
	if (fd < 0) {
		int err = errno;
		log_message(LOG_INFO, "cant open raw socket. errno=%d", err);
		return -1;
	}
#if !HAVE_DECL_SOCK_CLOEXEC
	set_sock_flags(fd, F_SETFD, FD_CLOEXEC);
#endif

	/* Ensure no unwanted multicast packets are queued to this interface */
	if (family == AF_INET)
		if_setsockopt_mcast_all(family, &fd);

	if (!unicast) {
		/* Join the VRRP multicast group */
		if_join_vrrp_group(family, &fd, ifp);
	}

	/* Need to bind read socket so only process packets for interface we're
	 * interested in.
	 *
	 * This is applicable for both unicast and multicast operation as well as
	 * IPv4 and IPv6.
	 */
	if_setsockopt_bindtodevice(&fd, ifp);

	if (fd < 0)
		return -1;

	if (family == AF_INET6) {
		/* Let kernel calculate checksum. */
		if_setsockopt_ipv6_checksum(&fd);
	}

	return fd;
}

#ifdef UNUSED
static void
close_vrrp_socket(vrrp_t * vrrp)
{
	if (LIST_ISEMPTY(vrrp->unicast_peer))
		if_leave_vrrp_group(vrrp->family, vrrp->fd_in, vrrp->ifp);

	close(vrrp->fd_in);
	close(vrrp->fd_out);
}

int
new_vrrp_socket(vrrp_t * vrrp)
{
	int old_fd = vrrp->fd_in;
	int proto;
	interface_t *ifp;
	bool unicast;

	/* close the desc & open a new one */
	close_vrrp_socket(vrrp);
	remove_vrrp_fd_bucket(vrrp);
#ifdef _WITH_VRRP_AUTH_
	if (vrrp->version == VRRP_VERSION_2)
		proto =(vrrp->auth_type == VRRP_AUTH_AH) ? IPPROTO_AH :
				IPPROTO_VRRP;
	else
#endif
		proto = IPPROTO_VRRP;
#ifdef _HAVE_VRRP_VMAC_
	ifp = __test_bit(VRRP_VMAC_XMITBASE_BIT, &vrrp->vmac_flags) ? IF_BASE_IFP(vrrp->ifp) : vrrp->ifp;
#else
	ifp = vrrp->ifp;
#endif
	unicast = !LIST_ISEMPTY(vrrp->unicast_peer);
	vrrp->fd_in = open_vrrp_read_socket(vrrp->family, proto, ifp, unicast);
	vrrp->fd_out = open_vrrp_send_socket(vrrp->family, proto, ifp, unicast);
	alloc_vrrp_fd_bucket(vrrp);

	/* Sync the other desc */
	set_vrrp_fd_bucket(old_fd, vrrp);

	return vrrp->fd_in;
}
#endif

/* Try to find a VRRP instance */
static vrrp_t *
vrrp_exist(vrrp_t *old_vrrp)
{
	element e;
	vrrp_t *vrrp;

	if (LIST_ISEMPTY(vrrp_data->vrrp))
		return NULL;

	for (e = LIST_HEAD(vrrp_data->vrrp); e; ELEMENT_NEXT(e)) {
		vrrp = ELEMENT_DATA(e);
		if (vrrp->vrid != old_vrrp->vrid ||
		    vrrp->family != old_vrrp->family)
			continue;

#ifndef _HAVE_VRRP_VMAC_
		if (vrrp->ifp->ifindex == old_vrrp->ifp->ifindex)
			return vrrp;
#else
		if (__test_bit(VRRP_VMAC_BIT, &vrrp->vmac_flags) != __test_bit(VRRP_VMAC_BIT, &old_vrrp->vmac_flags))
			continue;
		if (!__test_bit(VRRP_VMAC_BIT, &vrrp->vmac_flags)) {
			if (vrrp->ifp->ifindex == old_vrrp->ifp->ifindex)
				return vrrp;
			continue;
		}

		if (vrrp->ifp->base_ifp->ifindex == old_vrrp->ifp->base_ifp->ifindex)
			return vrrp;
#endif
	}

	return NULL;
}

/* handle terminate state phase 1 */
void
restore_vrrp_interfaces(void)
{
	list l = vrrp_data->vrrp;
	element e;
	vrrp_t *vrrp;

	/* Ensure any interfaces are in backup mode,
	 * sending a priority 0 vrrp message
	 */
	for (e = LIST_HEAD(l); e; ELEMENT_NEXT(e)) {
		vrrp = ELEMENT_DATA(e);
		/* Remove VIPs/VROUTEs/VRULEs */
		if (vrrp->state == VRRP_STATE_MAST)
			vrrp_restore_interface(vrrp, true, false);
	}
}

/* handle terminate state */
void
shutdown_vrrp_instances(void)
{
	list l = vrrp_data->vrrp;
	element e;
	vrrp_t *vrrp;

	for (e = LIST_HEAD(l); e; ELEMENT_NEXT(e)) {
		vrrp = ELEMENT_DATA(e);

		/* We may not have an ifp if we are aborting at startup */
		if (vrrp->ifp) {
#ifdef _HAVE_VRRP_VMAC_
			/* Remove VMAC. If we are shutting down due to a configuration
			 * error, the VMACs may not be set up yet, and vrrp->ifp may
			 * still point to the physical interface. */
			if (__test_bit(VRRP_VMAC_BIT, &vrrp->vmac_flags) && vrrp->ifp->vmac)
				netlink_link_del_vmac(vrrp);
#endif

			if (vrrp->ifp->reset_promote_secondaries)
				reset_promote_secondaries(vrrp->ifp);
		}

		/* Run stop script */
		if (vrrp->script_stop)
			notify_exec(vrrp->script_stop);

#ifdef _WITH_LVS_
		/*
		 * Stop stalled syncd. IPVS syncd state is the
		 * same as VRRP instance one. We need here to
		 * stop stalled syncd thread according to last
		 * VRRP instance state.
		 */
		if (global_data->lvs_syncd.vrrp == vrrp)
			ipvs_syncd_cmd(IPVS_STOPDAEMON, &global_data->lvs_syncd,
				       (vrrp->state == VRRP_STATE_MAST) ? IPVS_MASTER: IPVS_BACKUP,
				       true, false);
#endif
	}
}

/* complete vrrp structure */
static bool
vrrp_complete_instance(vrrp_t * vrrp)
{
#ifdef _HAVE_VRRP_VMAC_
	char ifname[IFNAMSIZ];
	vrrp_t *vrrp_o;
	interface_t *ifp;
#endif
	element e;
	ip_address_t *vip;
	size_t hdr_len;
	size_t max_addr;
	size_t i;
	element next;
	bool interface_already_existed = false;

	if (vrrp->strict_mode == PARAMETER_UNSET)
		vrrp->strict_mode = global_data->vrrp_strict;

	if (vrrp->family == AF_INET6) {
		if (vrrp->version == VRRP_VERSION_2 && vrrp->strict_mode) {
			log_message(LOG_INFO,"(%s): cannot use IPv6 with VRRP version 2; setting version 3", vrrp->iname);
			vrrp->version = VRRP_VERSION_3;
		}
		else if (!vrrp->version)
			vrrp->version = VRRP_VERSION_3;
	}

	/* Default to IPv4. This can only happen if no VIPs are specified. */
	if (vrrp->family == AF_UNSPEC)
		vrrp->family = AF_INET;

	if (vrrp->version == 0) {
		if (vrrp->family == AF_INET6)
			vrrp->version = VRRP_VERSION_3;
		else
			vrrp->version = global_data->vrrp_version;
	}

	if (LIST_ISEMPTY(vrrp->vip) && (vrrp->version == VRRP_VERSION_3 || vrrp->family == AF_INET6 || vrrp->strict_mode)) {
		log_message(LOG_INFO, "(%s): No VIP specified; at least one is required", vrrp->iname);
		return false;
	}

#ifdef _WITH_VRRP_AUTH_
	if (vrrp->strict_mode && vrrp->auth_type != VRRP_AUTH_NONE) {
		log_message(LOG_INFO, "(%s): Strict mode does not support authentication. Ignoring.", vrrp->iname);
		vrrp->auth_type = VRRP_AUTH_NONE;
	}
	else if (vrrp->version == VRRP_VERSION_3 && vrrp->auth_type != VRRP_AUTH_NONE) {
		log_message(LOG_INFO, "(%s): VRRP version 3 does not support authentication. Ignoring.", vrrp->iname);
		vrrp->auth_type = VRRP_AUTH_NONE;
	}
	else if (vrrp->auth_type != VRRP_AUTH_NONE && !vrrp->auth_data[0]) {
		log_message(LOG_INFO, "(%s): Authentication specified but no password given. Ignoring", vrrp->iname);
		vrrp->auth_type = VRRP_AUTH_NONE;
	}
	else if (vrrp->family == AF_INET6 && vrrp->auth_type == VRRP_AUTH_AH) {
		log_message(LOG_INFO, "(%s): Cannot use AH authentication with IPv6 - ignoring", vrrp->iname);
		vrrp->auth_type = VRRP_AUTH_NONE;
	}
	else if (vrrp->auth_type == VRRP_AUTH_AH && vrrp->init_state == VRRP_STATE_MAST && vrrp->base_priority != VRRP_PRIO_OWNER) {
		/* We need to have received an advert to get the AH sequence no before taking over, if possible */
		log_message(LOG_INFO, "(%s): Initial state master is incompatible with AH authentication - clearing", vrrp->iname);
		vrrp->init_state = VRRP_STATE_BACK;
	}
#endif

	if (!chk_min_cfg(vrrp))
		return false;

	/* unicast peers aren't allowed in strict mode */
	if (vrrp->strict_mode && !LIST_ISEMPTY(vrrp->unicast_peer)) {
		log_message(LOG_INFO, "(%s): Unicast peers are not supported in strict mode", vrrp->iname);
		return false;
	}

	/* If the addresses are IPv6, then the first one must be link local */
	if (vrrp->family == AF_INET6 && LIST_ISEMPTY(vrrp->unicast_peer) &&
		  !IN6_IS_ADDR_LINKLOCAL(&((ip_address_t *)LIST_HEAD(vrrp->vip)->data)->u.sin6_addr)) {
		log_message(LOG_INFO, "(%s): the first IPv6 VIP address must be link local", vrrp->iname);
	}

	/* Check we can fit the VIPs into a packet */
	if (vrrp->family == AF_INET) {
		hdr_len = sizeof(struct ether_header) + sizeof(struct iphdr) + sizeof(vrrphdr_t);

		if (vrrp->version == VRRP_VERSION_2) {
			hdr_len += VRRP_AUTH_LEN;

#ifdef _WITH_VRRP_AUTH_
			if (vrrp->auth_type == VRRP_AUTH_AH)
				hdr_len += vrrp_ipsecah_len();
#endif
		}

		max_addr = (vrrp->ifp->mtu - hdr_len) / sizeof(struct in_addr);
	} else {
		hdr_len = sizeof(struct ether_header) + sizeof(struct ip6_hdr) + sizeof(vrrphdr_t);
		max_addr = (vrrp->ifp->mtu - hdr_len) / sizeof(struct in6_addr);
	}

	/* Count IP addrs field is 8 bits wide, giving a maximum address count of 255 */
	if (max_addr > VRRP_MAX_ADDR)
		max_addr = VRRP_MAX_ADDR;

	/* Move any extra addresses to be evips. We won't advertise them, but at least we can respond to them */
	if (!LIST_ISEMPTY(vrrp->vip) && LIST_SIZE(vrrp->vip) > max_addr) {
		log_message(LOG_INFO, "(%s): Number of VIPs (%d) exceeds maximum/space available in packet (max %zu addresses) - excess moved to eVIPs",
				vrrp->iname, LIST_SIZE(vrrp->vip), max_addr);
		for (i = 0, e = LIST_HEAD(vrrp->vip); e; i++, e = next) {
			next = e->next;
			if (i < max_addr)
				continue;
			vip = ELEMENT_DATA(e);
			list_del(vrrp->vip, vip);
			if (!LIST_EXISTS(vrrp->evip))
				vrrp->evip = alloc_list(free_ipaddress, dump_ipaddress);
			list_add(vrrp->evip, vip);
		}
	}

	if (vrrp->base_priority == 0) {
		if (vrrp->init_state == VRRP_STATE_MAST)
			vrrp->base_priority = VRRP_PRIO_OWNER;
		else
			vrrp->base_priority = VRRP_PRIO_DFL;
	}
	else if (vrrp->init_state == VRRP_STATE_INIT)
		vrrp->init_state = vrrp->base_priority == VRRP_PRIO_OWNER ? VRRP_STATE_MAST : VRRP_STATE_BACK;
	else if (vrrp->strict_mode &&
		 ((vrrp->init_state == VRRP_STATE_MAST) != (vrrp->base_priority == VRRP_PRIO_OWNER))) {
			log_message(LOG_INFO,"(%s): State MASTER must match being address owner", vrrp->iname);
			vrrp->init_state = vrrp->base_priority == VRRP_PRIO_OWNER ? VRRP_STATE_MAST : VRRP_STATE_BACK;
	}

	if (vrrp->base_priority == VRRP_PRIO_OWNER && vrrp->nopreempt) {
		log_message(LOG_INFO, "(%s): nopreempt is incompatible with priority %d - resetting nopreempt", vrrp->iname, VRRP_PRIO_OWNER);
		vrrp->nopreempt = false;
	}

	vrrp->effective_priority = vrrp->base_priority;
	vrrp->total_priority = vrrp->base_priority;

	if (vrrp->init_state == VRRP_STATE_MAST) {
		if (vrrp->nopreempt) {
			log_message(LOG_INFO, "(%s): Warning - nopreempt will not work with initial state MASTER - clearing", vrrp->iname);
			vrrp->nopreempt = false;
		}
		if (vrrp->preempt_delay) {
			log_message(LOG_INFO, "(%s): Warning - preempt delay will not work with initial state MASTER - clearing", vrrp->iname);
			vrrp->preempt_delay = false;
		}
	}
	if (vrrp->preempt_delay) {
		if (vrrp->strict_mode) {
			log_message(LOG_INFO, "(%s): preempt_delay is incompatible with strict mode - resetting", vrrp->iname);
			vrrp->preempt_delay = 0;
		}
		if (vrrp->nopreempt) {
			log_message(LOG_INFO, "(%s): preempt_delay is incompatible with nopreempt mode - resetting", vrrp->iname);
			vrrp->preempt_delay = 0;
		}
	}

	vrrp->state = VRRP_STATE_INIT;

	/* Set default for accept mode if not specified. If we are running in strict mode,
	 * default is to disable accept mode, otherwise default is to enable it.
	 * At some point we might want to change this to make non accept_mode the default,
	 * to comply with the RFCs. */
	if (vrrp->accept == PARAMETER_UNSET)
		vrrp->accept = !vrrp->strict_mode;

	if (vrrp->accept &&
	    vrrp->base_priority != VRRP_PRIO_OWNER &&
	    vrrp->strict_mode &&
	    vrrp->version == VRRP_VERSION_2) {
		log_message(LOG_INFO, "(%s): warning - accept mode for VRRP version 2 does not comply with RFC3768 - resetting", vrrp->iname);
		vrrp->accept = 0;
	}

	if (vrrp->garp_lower_prio_rep == PARAMETER_UNSET)
		vrrp->garp_lower_prio_rep = vrrp->strict_mode ? 0 : global_data->vrrp_garp_lower_prio_rep;
	else if (vrrp->strict_mode && vrrp->garp_lower_prio_rep) {
		log_message(LOG_INFO, "(%s) Strict mode requires no repeat garps - resetting", vrrp->iname);
		vrrp->garp_lower_prio_rep = 0;
	}
	if (vrrp->garp_lower_prio_delay == PARAMETER_UNSET)
		vrrp->garp_lower_prio_delay = vrrp->strict_mode ? 0 : global_data->vrrp_garp_lower_prio_delay;
	else if (vrrp->strict_mode && vrrp->garp_lower_prio_delay) {
		log_message(LOG_INFO, "(%s) Strict mode requires no repeat garp delay - resetting", vrrp->iname);
		vrrp->garp_lower_prio_delay = 0;
	}
	if (vrrp->lower_prio_no_advert == PARAMETER_UNSET)
		vrrp->lower_prio_no_advert = vrrp->strict_mode ? true : global_data->vrrp_lower_prio_no_advert;
	else if (vrrp->strict_mode && !vrrp->lower_prio_no_advert) {
		log_message(LOG_INFO, "(%s) Strict mode requires no lower priority advert - resetting", vrrp->iname);
		vrrp->lower_prio_no_advert = true;
	}
	if (vrrp->higher_prio_send_advert == PARAMETER_UNSET)
		vrrp->higher_prio_send_advert = vrrp->strict_mode ? false : global_data->vrrp_higher_prio_send_advert;
	else if (vrrp->strict_mode && vrrp->higher_prio_send_advert) {
		log_message(LOG_INFO, "(%s): strict mode requires higherer_prio_send_advert to be clear - resetting", vrrp->iname);
		vrrp->higher_prio_send_advert = false;
	}

	/* Check that the advertisement interval is valid */
	if (!vrrp->adver_int)
		vrrp->adver_int = VRRP_ADVER_DFL * TIMER_HZ;
	if (vrrp->version == VRRP_VERSION_2) {
		if (vrrp->adver_int >= (1<<8) * TIMER_HZ) {
			log_message(LOG_INFO, "(%s): VRRPv2 advertisement interval %.2fs is out of range. Must be less than %ds. Setting to %ds",
					vrrp->iname, (float)vrrp->adver_int / TIMER_HZ, 1<<8, (1<<8) - 1);
			vrrp->adver_int = ((1<<8) - 1) * TIMER_HZ;
		}
		else if (vrrp->adver_int % TIMER_HZ) {
			log_message(LOG_INFO, "(%s): VRRPv2 advertisement interval %fs must be an integer - rounding",
					vrrp->iname, (float)vrrp->adver_int / TIMER_HZ);
			vrrp->adver_int = vrrp->adver_int + (TIMER_HZ / 2);
			vrrp->adver_int -= vrrp->adver_int % TIMER_HZ;
			if (vrrp->adver_int == 0)
				vrrp->adver_int = TIMER_HZ;
		}
	}
	else
	{
		if (vrrp->adver_int >= (1<<12) * TIMER_CENTI_HZ) {
			log_message(LOG_INFO, "(%s): VRRPv3 advertisement interval %.2fs is out of range. Must be less than %.2fs. Setting to %.2fs",
					vrrp->iname, (float)vrrp->adver_int / TIMER_HZ, (float)(1<<12) / 100, (float)((1<<12) - 1) / 100);
			vrrp->adver_int = ((1<<12) - 1) * TIMER_CENTI_HZ;
		}
		else if (vrrp->adver_int % TIMER_CENTI_HZ) {
			log_message(LOG_INFO, "(%s): VRRPv3 advertisement interval %fs must be in units of 10ms - rounding",
					vrrp->iname, (float)vrrp->adver_int / TIMER_HZ);
			vrrp->adver_int = vrrp->adver_int + (TIMER_CENTI_HZ / 2);
			vrrp->adver_int -= vrrp->adver_int % TIMER_CENTI_HZ;

			if (vrrp->adver_int == 0)
				vrrp->adver_int = TIMER_CENTI_HZ;
		}
	}
	vrrp->master_adver_int = vrrp->adver_int;

	/* Set linkbeat polling on interface if wanted */
	if (vrrp->linkbeat_use_polling || global_data->linkbeat_use_polling)
		vrrp->ifp->linkbeat_use_polling = true;

#ifdef _HAVE_VRRP_VMAC_
	/* Set a default interface name for the vmac if needed */
	if (__test_bit(VRRP_VMAC_BIT, &vrrp->vmac_flags)) {
		/* The same vrid can be used for both IPv4 and IPv6, and also on multiple underlying
		 * interfaces. */

		/* Look to see if an existing interface matches. If so, use that name */
		list if_list = get_if_list();
		if (!LIST_ISEMPTY(if_list)) {		/* If the list were empty we would have a real problem! */
			for (e = LIST_HEAD(if_list); e; ELEMENT_NEXT(e)) {
				ifp = ELEMENT_DATA(e);
				/* Check if this interface could be the macvlan for this vrrp */
				if (ifp->vmac &&
				    !memcmp(ifp->hw_addr, ll_addr, sizeof(ll_addr) - 2) &&
				    ((vrrp->family == AF_INET && ifp->hw_addr[sizeof(ll_addr) - 2] == 0x01) ||
				     (vrrp->family == AF_INET6 && ifp->hw_addr[sizeof(ll_addr) - 2] == 0x02)) &&
				    ifp->hw_addr[sizeof(ll_addr) - 1] == vrrp->vrid &&
				    ifp->base_ifp == vrrp->ifp)
				{
					log_message(LOG_INFO, "(%s): Found matching interface %s", vrrp->iname, ifp->ifname);
					if (vrrp->vmac_ifname[0] &&
					    strcmp(vrrp->vmac_ifname, ifp->ifname))
						log_message(LOG_INFO, "(%s): vmac name mismatch %s <=> %s; changing to %s.", vrrp->iname, vrrp->vmac_ifname, ifp->ifname, ifp->ifname);

					strcpy(vrrp->vmac_ifname, ifp->ifname);
					vrrp->ifp = ifp;
					__set_bit(VRRP_VMAC_UP_BIT, &vrrp->vmac_flags);

					/* The interface existed, so it may have config set on it */
					interface_already_existed = true;

					break;
				}
			}

			if (!interface_already_existed &&
			    vrrp->vmac_ifname[0] &&
			    (ifp = if_get_by_ifname(vrrp->vmac_ifname, false))) {
				/* An interface with the same name exists, but it doesn't match */
				if (ifp->vmac)
					log_message(LOG_INFO, "(%s): VMAC %s already exists but is incompatible. It will be deleted", vrrp->iname, vrrp->vmac_ifname);
				else {
					log_message(LOG_INFO, "(%s): VMAC interface name %s already exists as a non VMAC interface - ignoring configured name",
						    vrrp->iname, vrrp->vmac_ifname);
					vrrp->vmac_ifname[0] = 0;
				}
			}
		}

		/* No interface found, find an unused name */
		if (!vrrp->vmac_ifname[0]) {
			int num=0;
			snprintf(ifname, IFNAMSIZ, "vrrp.%d", vrrp->vrid);

			while (true) {
				for (e = LIST_HEAD(vrrp_data->vrrp); e; ELEMENT_NEXT(e)) {
					vrrp_o = ELEMENT_DATA(e);
					if (!strcmp(vrrp_o->vmac_ifname, ifname))
						break;
				}
				/* If there is no VMAC with the name and no existing
				 * interface with the name, we can use it */
				if (!e && !if_get_by_ifname(ifname, false))
					break;

				/* For IPv6 try vrrp6 as second attempt */
				if (vrrp->family == AF_INET6) {
					if (num == 0)
						num = 6;
					else if (num == 6)
						num = 1;
					else if (++num == 6)
						num++;
				}
				else
					num++;

				snprintf(ifname, IFNAMSIZ, "vrrp%d.%d", num, vrrp->vrid);
			}

			/* We've found a unique name */
			strncpy(vrrp->vmac_ifname, ifname, IFNAMSIZ);
		}
		if (vrrp->strict_mode && __test_bit(VRRP_VMAC_XMITBASE_BIT, &vrrp->vmac_flags)) {
			log_message(LOG_INFO, "(%s): xmit_base is incompatible with strict mode - resetting", vrrp->iname);
			__clear_bit(VRRP_VMAC_XMITBASE_BIT, &vrrp->vmac_flags);
		}

		if (vrrp->promote_secondaries) {
			log_message(LOG_INFO, "(%s): promote_secondaries is automatically set for vmacs - ignoring", vrrp->iname);
			vrrp->promote_secondaries = false;
		}
	}
	else
#endif
	{
		/* We are using a "physical" interface, so it may have configuration on it
		 * left over from a previous run. */
		interface_already_existed = true;
	}

	/* Make sure we have an IP address as needed */
	if (vrrp->ifp->ifindex && vrrp->saddr.ss_family == AF_UNSPEC) {
		/* Check the physical interface has a suitable address we can use.
		 * We don't need an IPv6 address on the underlying interface if it is
		 * a VMAC since we can create our own. */
		bool addr_missing = false;

		if (vrrp->family == AF_INET) {
			if (!IF_BASE_IFP(vrrp->ifp)->sin_addr.s_addr)
				addr_missing = true;
		}
#ifdef _HAVE_VRRP_VMAC_
		else if (!__test_bit(VRRP_VMAC_BIT, &vrrp->vmac_flags)) {
			if (!IF_BASE_IFP(vrrp->ifp)->sin6_addr.s6_addr32[0])
				addr_missing = true;
		}
#endif

		if (vrrp->ifp->ifindex && addr_missing) {
			log_message(LOG_INFO, "(%s): Cannot find an IP address to use for interface %s", vrrp->iname, IF_BASE_IFP(vrrp->ifp)->ifname);
			return false;
		}

		if (vrrp->family == AF_INET) {
			inet_ip4tosockaddr(&IF_BASE_IFP(vrrp->ifp)->sin_addr, &vrrp->saddr);
		} else if (vrrp->family == AF_INET6) {
			inet_ip6tosockaddr(&IF_BASE_IFP(vrrp->ifp)->sin6_addr, &vrrp->saddr);
			/* IPv6 use-case: Binding to link-local address requires an interface */
			inet_ip6scopeid(IF_INDEX(vrrp->ifp), &vrrp->saddr);
		}
	}

	/* Add this instance to the physical interface */
	add_vrrp_to_interface(vrrp, IF_BASE_IFP(vrrp->ifp));

#ifdef _HAVE_VRRP_VMAC_
	if (__test_bit(VRRP_VMAC_XMITBASE_BIT, &vrrp->vmac_flags) &&
	    !__test_bit(VRRP_VMAC_BIT, &vrrp->vmac_flags)) {
		log_message(LOG_INFO, "(%s): vmac_xmit_base is only valid with a vmac", vrrp->iname);
		__clear_bit(VRRP_VMAC_XMITBASE_BIT, &vrrp->vmac_flags);
	}

	if (__test_bit(VRRP_VMAC_BIT, &vrrp->vmac_flags))
	{
		/* We need to know if we need to allow IPv6 just for eVIPs */
		if (vrrp->family == AF_INET && !LIST_ISEMPTY(vrrp->evip)) {
			for (e = LIST_HEAD(vrrp->evip); e; ELEMENT_NEXT(e)) {
				vip = ELEMENT_DATA(e);
				if (vip->ifa.ifa_family == AF_INET6) {
					vrrp->evip_add_ipv6 = true;
					break;
				}
			}
		}

		/* Create the interface if it doesn't already exist and
		 * the underlying interface does exist */
		if (vrrp->ifp->ifindex &&
		    !__test_bit(VRRP_VMAC_UP_BIT, &vrrp->vmac_flags))
			netlink_link_add_vmac(vrrp);

		/* Add this instance to the vmac interface */
		add_vrrp_to_interface(vrrp, vrrp->ifp);

		/* set scopeid of source address if IPv6 */
		if (vrrp->saddr.ss_family == AF_INET6)
			inet_ip6scopeid(vrrp->ifp->ifindex, &vrrp->saddr);
	}
#endif

	/* Spin through all our addresses, setting ifindex and ifp.
	   We also need to know what addresses we might block */
	if (vrrp->base_priority != VRRP_PRIO_OWNER && !vrrp->accept) {
//TODO = we have a problem since SNMP may change accept mode
//it can also change priority
		if (!global_data->vrrp_iptables_inchain[0])
			log_message(LOG_INFO, "(%s): Unable to set no_accept mode since iptables chain name unset", vrrp->iname);
		else if (vrrp->family == AF_INET)
			block_ipv4 = true;
		else
			block_ipv6 = true;
	}
	if (!LIST_ISEMPTY(vrrp->vip)) {
		for (e = LIST_HEAD(vrrp->vip); e; ELEMENT_NEXT(e)) {
			vip = ELEMENT_DATA(e);
			if (!vip->ifp)
				vip->ifp = vrrp->ifp;
		}
	}
	if (!LIST_ISEMPTY(vrrp->evip)) {
		for (e = LIST_HEAD(vrrp->evip); e; ELEMENT_NEXT(e)) {
			vip = ELEMENT_DATA(e);
			if (!vip->ifp)
				vip->ifp = vrrp->ifp;
		}
	}

	// TODO
	// If in sync group, check if priority and adver_int match first (if exists)
	// member of sync group, and if not ? remove from sync group or set priority
	// and adver_int to first.

	/* The effective priority is never changed for PRIO_OWNER */
	if (vrrp->base_priority != VRRP_PRIO_OWNER) {
		/* In case of VRRP SYNC, we have to carefully check that we are
		 * not running floating priorities on any VRRP instance, or they
		 * are all running with the same tracking conf.
		 */
// TODO - We also want to ensure if global_tracking on a group, then it really is all the same
// TODO - Can it be merged into 1 list held against the sync group ?

		if (vrrp->sync && !vrrp->sync->global_tracking) {
			element e2, next;
			tracked_sc_t *sc;
			tracked_if_t *tip;

			/* Set weight to 0 of any interface we are tracking */
			if (!LIST_ISEMPTY(vrrp->track_ifp)) {
				for (e2 = LIST_HEAD(vrrp->track_ifp); e2; ELEMENT_NEXT(e2)) {
					tip = ELEMENT_DATA(e2);
					if (tip->weight) {
						tip->weight = 0;
						log_message(LOG_INFO, "VRRP_Instance(%s) : ignoring weight of "
								 "tracked interface %s due to SYNC group", vrrp->iname, tip->ifp->ifname);
					}
				}
			}

			if (!LIST_ISEMPTY(vrrp->track_script)) {
				for (e2 = LIST_HEAD(vrrp->track_script); e2; e2 = next) {
					next = e2->next;
					sc = ELEMENT_DATA(e2);
					if (sc->weight) {
						log_message(LOG_INFO, "VRRP_Instance(%s) : ignoring "
								 "tracked script %s with weights due to SYNC group", vrrp->iname, sc->scr->sname);
						free_list_element(vrrp->track_script, e2);
					}
				}
				if (LIST_ISEMPTY(vrrp->track_script))
					free_list(&vrrp->track_script);
			}

		}
	}

	/* Add us to the vrrp list of the script, and update
	 * effective_priority and num_script_if_fault */
	if (!LIST_ISEMPTY(vrrp->track_script)) {
		element e2, next;
		tracked_sc_t *sc;
		vrrp_script_t *vsc;

		for (e2 = LIST_HEAD(vrrp->track_script); e2; e2 = next) {
			next = e2->next;

			sc = ELEMENT_DATA(e2);
			vsc = sc->scr;

			if (vsc->insecure) {
				list_del(vrrp->track_script, sc);
				continue;
			}

			if (vrrp->base_priority == VRRP_PRIO_OWNER && sc->weight) {
				log_message(LOG_INFO, "(%s): Cannot have weighted track script '%s' with priority %d", vrrp->iname, vsc->sname, VRRP_PRIO_OWNER);
				list_del(vrrp->track_script, sc);
				continue;
			}

			if (!LIST_EXISTS(vsc->vrrp))
				vsc->vrrp = alloc_list(NULL, dump_vscript_vrrp);

			list_add(vsc->vrrp, vrrp); 
		}
	}

	/* And now add us to the interfaces we are tracking */
	if (!LIST_ISEMPTY(vrrp->track_ifp)) {
		element e2;
		tracked_if_t *tip;
		for (e2 = LIST_HEAD(vrrp->track_ifp); e2; ELEMENT_NEXT(e2)) {
			tip = ELEMENT_DATA(e2);
			add_vrrp_to_interface(vrrp, tip->ifp);
		}
	}

	if (!vrrp->ifp->ifindex)
		return true;

	if (!reload && interface_already_existed) {
		vrrp->vipset = true;	/* Set to force address removal */
	}

	/* See if we need to set promote_secondaries */
	if (vrrp->promote_secondaries &&
	    !vrrp->ifp->promote_secondaries_already_set &&
	    !vrrp->ifp->reset_promote_secondaries)
		set_promote_secondaries(vrrp->ifp);

	/* If we are adding a large number of interfaces, the netlink socket
	 * may run out of buffers if we don't receive the netlink messages
	 * as we progress */
	kernel_netlink_poll();

	return true;
}

bool
vrrp_complete_init(void)
{
	/*
	 * e - Element equal to a specific VRRP instance
	 * eo- Element equal to a specific group within old global group list
	 */
	element e, e2, oe;
	vrrp_t *vrrp, *old_vrrp;
	vrrp_sgroup_t *sgroup, *old_sgroup;
	list l_o;
	element e_o;
	element next;
	vrrp_t *vrrp_o;
	interface_t *ifp;
	ifindex_t ifindex_o;
	size_t max_mtu_len = 0;

	/* Set defaults of not specified, depending on strict mode */
	if (global_data->vrrp_garp_lower_prio_rep == PARAMETER_UNSET)
		global_data->vrrp_garp_lower_prio_rep = global_data->vrrp_garp_rep;
	if (global_data->vrrp_garp_lower_prio_delay == PARAMETER_UNSET)
		global_data->vrrp_garp_lower_prio_delay = global_data->vrrp_garp_delay;

<<<<<<< HEAD
=======
	/* Complete VRRP instance initialization */
	l = vrrp_data->vrrp;
	for (e = LIST_HEAD(l); e; ELEMENT_NEXT(e)) {
		vrrp = ELEMENT_DATA(e);
		if (!vrrp_complete_instance(vrrp))
			return false;

		if (vrrp->ifp->mtu > max_mtu_len)
			max_mtu_len = vrrp->ifp->mtu;
	}

	/* If we have a global garp_delay add it to any interfaces without a garp_delay */
	if (global_data->vrrp_garp_interval || global_data->vrrp_gna_interval)
		set_default_garp_delay();

>>>>>>> e90c7d6b
	/* Mark any scripts as insecure */
	check_vrrp_script_security();

	/* Make sure don't have same vrid on same interface with same address family */
	for (e = LIST_HEAD(vrrp_data->vrrp); e; ELEMENT_NEXT(e)) {
		vrrp = ELEMENT_DATA(e);
		l_o = &vrrp_data->vrrp_index[vrrp->vrid];
#ifdef _HAVE_VRRP_VMAC_
		if (__test_bit(VRRP_VMAC_BIT, &vrrp->vmac_flags))
			ifp = vrrp->ifp->base_ifp;
		else
#endif
			ifp = vrrp->ifp;

		/* Check if any other entries with same vrid conflict */
		if (!LIST_ISEMPTY(l_o) && LIST_SIZE(l_o) > 1) {
			/* Can't have same vrid with same family an interface */
			for (e_o = LIST_HEAD(l_o); e_o; ELEMENT_NEXT(e_o)) {
				vrrp_o = ELEMENT_DATA(e_o);
				if (vrrp_o != vrrp &&
				    vrrp_o->family == vrrp->family) {
#ifdef _HAVE_VRRP_VMAC_
					if (__test_bit(VRRP_VMAC_BIT, &vrrp_o->vmac_flags))
						ifindex_o = vrrp_o->ifp->base_ifp->ifindex;
					else
#endif
						ifindex_o = vrrp_o->ifp->ifindex;

					if (ifp->ifindex == ifindex_o)
					{
						log_message(LOG_INFO, "VRID %d is duplicated on interface %s", vrrp->vrid, ifp->ifname);
						return false;
					}
				}
			}
		}
	}

	/* Build synchronization group index, and remove any
	 * empty groups, or groups with only one member */
	for (e = LIST_HEAD(vrrp_data->vrrp_sync_group); e; e = next) {
		next = e->next;
		sgroup = ELEMENT_DATA(e);

		/* A group needs at least two members */
		if (!sgroup->iname) {
			log_message(LOG_INFO, "Sync group %s has no virtual router(s) - removing", sgroup->gname);
			free_list_element(vrrp_data->vrrp_sync_group, e);
			continue;
		}

		if (sgroup->iname->active > 1)
			vrrp_sync_set_group(sgroup);
		
		if (!sgroup->index_list) {
			free_list_element(vrrp_data->vrrp_sync_group, e);
			continue;
		}
	}

	/* Complete VRRP instance initialization */
	for (e = LIST_HEAD(vrrp_data->vrrp); e; ELEMENT_NEXT(e)) {
		vrrp = ELEMENT_DATA(e);
		if (!vrrp_complete_instance(vrrp))
			return false;

		if (vrrp->ifp->mtu > max_mtu_len)
			max_mtu_len = vrrp->ifp->mtu;
	}

	/* If we have a global garp_delay add it to any interfaces without a garp_delay */
	if (global_data->vrrp_garp_interval || global_data->vrrp_gna_interval)
		set_default_garp_delay();

#ifdef _HAVE_LIBIPTC_
	/* Make sure we don't have any old iptables/ipsets settings left around */
	if (!reload)
		iptables_cleanup();
#endif

	/* Check for instance down due to an interface or script */
	for (e = LIST_HEAD(vrrp_data->vrrp); e; ELEMENT_NEXT(e)) {
		vrrp = ELEMENT_DATA(e);

		/* Set effective priority and fault state */
		initialise_tracking_priorities(vrrp);

		/* Update fault count on sync group if needed */
		if (vrrp->sync && vrrp->num_script_if_fault) {
			vrrp->sync->num_member_fault++;
			vrrp->state = VRRP_STATE_FAULT;
			vrrp->sync->state = VRRP_STATE_FAULT;
		}
	}

	if (reload) {
		/* Now step through the old vrrp to set the status on matching new instances */
		for (e = LIST_HEAD(old_vrrp_data->vrrp); e; ELEMENT_NEXT(e)) {
			old_vrrp = ELEMENT_DATA(e);
			vrrp = vrrp_exist(old_vrrp);
			if (vrrp) {
// TODO For state, we need to set the script states first, and only do this if not FAULT
				vrrp->state = old_vrrp->state;
				vrrp->wantstate = old_vrrp->state;
			}
		}

		/* Restore status of any sync group that existed before */
// TODO - is this relevant any more?
		for (e = LIST_HEAD(vrrp_data->vrrp_sync_group); e; e = next) {
			next = e->next;
			sgroup = ELEMENT_DATA(e);

			/* Set the sync group state based on its members */
			if (sgroup->state != VRRP_STATE_FAULT) {
				sgroup->state = VRRP_STATE_MAST;
				for (e2 = LIST_HEAD(sgroup->index_list); e2; ELEMENT_NEXT(e2)) {
					vrrp = ELEMENT_DATA(e2);
					if (vrrp->state == VRRP_STATE_BACK ||
					    vrrp->state == VRRP_STATE_INIT) {
						sgroup->state = VRRP_STATE_BACK;
						break;
					}
				}
			}

			for (oe = LIST_HEAD(old_vrrp_data->vrrp_sync_group); oe; ELEMENT_NEXT(oe)) {
				old_sgroup = ELEMENT_DATA(oe);

				if (strcmp(old_sgroup->gname, sgroup->gname) == 0) {
					/* Old Sync group matches current Sync group */
					if (old_sgroup->state != sgroup->state) {
						log_message(LOG_INFO, "Sync group %s status changed from %s to %s on reload",
								sgroup->gname, get_state_str(old_sgroup->state), get_state_str(sgroup->state));

						notify_group_exec(sgroup, sgroup->state);
#ifdef _WITH_SNMP_KEEPALIVED_
						vrrp_snmp_group_trap(sgroup);
#endif
					}
				}
			}
		}
	}

#ifdef _WITH_LVS_
	/* Set up the lvs_syncd vrrp */
	if (global_data->lvs_syncd.vrrp_name) {
		for (e = LIST_HEAD(vrrp_data->vrrp); e; ELEMENT_NEXT(e)) {
			vrrp = ELEMENT_DATA(e);
			if (!strcmp(global_data->lvs_syncd.vrrp_name, vrrp->iname)) {
				global_data->lvs_syncd.vrrp = vrrp;

				break;
			}
		}

		if (!global_data->lvs_syncd.vrrp) {
			log_message(LOG_INFO, "Unable to find vrrp instance %s for lvs_syncd - clearing lvs_syncd config", global_data->lvs_syncd.vrrp_name);
			FREE_PTR(global_data->lvs_syncd.ifname);
			global_data->lvs_syncd.ifname = NULL;
			global_data->lvs_syncd.syncid = PARAMETER_UNSET;
		}
		else if (global_data->lvs_syncd.syncid == PARAMETER_UNSET) {
			/* If no syncid configured, use vrid */
			global_data->lvs_syncd.syncid = global_data->lvs_syncd.vrrp->vrid;
		}

		/* vrrp_name is no longer used */
		FREE_PTR(global_data->lvs_syncd.vrrp_name);
		global_data->lvs_syncd.vrrp_name = NULL;
	}
#endif

	/* Identify and remove any unused tracking scripts */
	if (!LIST_ISEMPTY(vrrp_data->vrrp_script)) {
		for (e = LIST_HEAD(vrrp_data->vrrp_script); e; e = next) {
			next = e->next;
			vrrp_script_t *scr = ELEMENT_DATA(e);
			if (LIST_ISEMPTY(scr->vrrp)) {
				log_message(LOG_INFO, "Warning - script %s is not used", scr->sname);
				free_list_element(vrrp_data->vrrp_script, e);
			}
		}
	}

	alloc_vrrp_buffer(max_mtu_len);

	set_child_finder(vrrp_child_finder);

	return true;
}

<<<<<<< HEAD
=======
void vrrp_restore_interfaces_startup(void)
{
	element e;
	vrrp_t *vrrp;

	for (e = LIST_HEAD(vrrp_data->vrrp); e; ELEMENT_NEXT(e)) {
		vrrp = ELEMENT_DATA(e);
		if (vrrp->vipset)
			vrrp_restore_interface(vrrp, false, true);
	}
}

/* Try to find a VRRP instance */
static vrrp_t *
vrrp_exist(vrrp_t *old_vrrp)
{
	element e;
	vrrp_t *vrrp;

	if (LIST_ISEMPTY(vrrp_data->vrrp))
		return NULL;

	for (e = LIST_HEAD(vrrp_data->vrrp); e; ELEMENT_NEXT(e)) {
		vrrp = ELEMENT_DATA(e);
		if (vrrp->vrid != old_vrrp->vrid ||
		    vrrp->family != old_vrrp->family)
			continue;

#ifndef _HAVE_VRRP_VMAC_
		if (vrrp->ifp->ifindex == old_vrrp->ifp->ifindex)
			return vrrp;
#else
		if (__test_bit(VRRP_VMAC_BIT, &vrrp->vmac_flags) != __test_bit(VRRP_VMAC_BIT, &old_vrrp->vmac_flags))
			continue;
		if (!__test_bit(VRRP_VMAC_BIT, &vrrp->vmac_flags)) {
			if (vrrp->ifp->ifindex == old_vrrp->ifp->ifindex)
				return vrrp;
			continue;
		}

		if (vrrp->ifp->base_ifindex == old_vrrp->ifp->base_ifindex)
			return vrrp;
#endif
	}

	return NULL;
}

>>>>>>> e90c7d6b
/* Clear VIP|EVIP not present into the new data */
static void
clear_diff_vrrp_vip_list(vrrp_t *vrrp, struct ipt_handle* h, list l, list n)
{
	clear_diff_address(h, l, n);

	if (LIST_ISEMPTY(n))
		return;

	/* Clear iptable rule to VIP if needed. */
	if (vrrp->base_priority == VRRP_PRIO_OWNER || vrrp->accept) {
		handle_iptable_rule_to_iplist(h, n, IPADDRESS_DEL, false);
		vrrp->iptable_rules_set = false;
	} else
		vrrp->iptable_rules_set = true;
}

static void
clear_diff_vrrp_vip(vrrp_t *old_vrrp, vrrp_t *vrrp)
{
#ifdef _HAVE_LIBIPTC_
	int tries = 0;
	int res = 0;
#endif
	struct ipt_handle *h = NULL;

	if (!old_vrrp->vipset)
		return;

#ifdef _HAVE_LIBIPTC_
	do {
#ifdef _LIBIPTC_DYNAMIC_
		if ((vrrp->family == AF_INET && using_libip4tc) ||
		    (vrrp->family == AF_INET6 && using_libip6tc))
#endif
			h = iptables_open();
#endif
		clear_diff_vrrp_vip_list(vrrp, h, old_vrrp->vip, vrrp->vip);
		clear_diff_vrrp_vip_list(vrrp, h, old_vrrp->evip, vrrp->evip);
#ifdef _HAVE_LIBIPTC_
#ifdef _LIBIPTC_DYNAMIC_
		if (h)
#endif
			res = iptables_close(h);
	} while (res == EAGAIN && ++tries < IPTABLES_MAX_TRIES);
#endif
}

#ifdef _HAVE_FIB_ROUTING_
/* Clear virtual routes not present in the new data */
static void
clear_diff_vrrp_vroutes(vrrp_t *old_vrrp, vrrp_t *vrrp)
{
	clear_diff_routes(old_vrrp->vroutes, vrrp->vroutes);
}

/* Clear virtual rules not present in the new data */
static void
clear_diff_vrrp_vrules(vrrp_t *old_vrrp, vrrp_t *vrrp)
{
	clear_diff_rules(old_vrrp->vrules, vrrp->vrules);
}
#endif

/* Keep the state from before reload */
static bool
restore_vrrp_state(vrrp_t *old_vrrp, vrrp_t *vrrp)
{
	bool added_ip_addr = false;

	/* Keep VRRP state, ipsec AH seq_number */
// TODO - if base_priority changed, then the next must be wrong
	if (!old_vrrp->sync)
		vrrp->effective_priority = old_vrrp->effective_priority;
	/* Save old stats */
	memcpy(vrrp->stats, old_vrrp->stats, sizeof(vrrp_stats));

#ifdef _WITH_VRRP_AUTH_
	memcpy(&vrrp->ipsecah_counter, &old_vrrp->ipsecah_counter, sizeof(seq_counter_t));
#endif

	/* Remember if we had vips up and add new ones if needed */
	vrrp->vipset = old_vrrp->vipset;
	if (vrrp->vipset) {
		vrrp_handle_accept_mode(vrrp, IPADDRESS_ADD, false);
		if (!LIST_ISEMPTY(vrrp->vip))
			added_ip_addr = vrrp_handle_ipaddress(vrrp, IPADDRESS_ADD, VRRP_VIP_TYPE);
		if (!LIST_ISEMPTY(vrrp->evip)) {
			if (vrrp_handle_ipaddress(vrrp, IPADDRESS_ADD, VRRP_EVIP_TYPE))
				added_ip_addr = true;
		}
#ifdef _HAVE_FIB_ROUTING_
		if (!LIST_ISEMPTY(vrrp->vroutes))
			vrrp_handle_iproutes(vrrp, IPROUTE_ADD);
		if (!LIST_ISEMPTY(vrrp->vrules))
			vrrp_handle_iprules(vrrp, IPRULE_ADD, false);
#endif
	}

	return added_ip_addr;
}

/* Diff when reloading configuration */
void
clear_diff_vrrp(void)
{
	element e;
	list l = old_vrrp_data->vrrp;
	vrrp_t *vrrp;
	interface_t *ifp;

	if (LIST_ISEMPTY(l))
		return;

	for (e = LIST_HEAD(l); e; ELEMENT_NEXT(e)) {
		vrrp = ELEMENT_DATA(e);
		vrrp_t *new_vrrp;

		/*
		 * Try to find this vrrp in the new conf data
		 * reloaded.
		 */
		new_vrrp = vrrp_exist(vrrp);
		if (!new_vrrp) {
			vrrp_restore_interface(vrrp, true, false);

#ifdef _HAVE_VRRP_VMAC_
// TODO - the vmac may be being used by another instance
			/* Remove VMAC if one was created */
			if (__test_bit(VRRP_VMAC_BIT, &vrrp->vmac_flags))
				netlink_link_del_vmac(vrrp);
#endif
#ifdef _WITH_DBUS_
			/* Remove DBus object */
			if (global_data->enable_dbus)
				dbus_remove_object(vrrp);
#endif
		} else {
			/*
			 * If this vrrp instance exist in new
			 * data, then perform a VIP|EVIP diff.
			 */
			clear_diff_vrrp_vip(vrrp, new_vrrp);

#ifdef _HAVE_FIB_ROUTING_
			/* virtual routes diff */
			clear_diff_vrrp_vroutes(vrrp, new_vrrp);

			/* virtual rules diff */
			clear_diff_vrrp_vrules(vrrp, new_vrrp);
#endif

#ifdef _HAVE_VRRP_VMAC_
			/*
			 * Remove VMAC if it existed in old vrrp instance,
			 * but not the new one.
			 */
			if (__test_bit(VRRP_VMAC_BIT, &vrrp->vmac_flags) &&
			    !__test_bit(VRRP_VMAC_BIT, &new_vrrp->vmac_flags)) {
// TODO - the vmac may be being used by another instance
				netlink_link_del_vmac(vrrp);
			}
#endif

			/* reset the state */
			if (restore_vrrp_state(vrrp, new_vrrp)) {
				/* There were addresses added, so set GARP/GNA for them.
				 * This is a bit over the top since it will send GARPs/GNAs for
				 * all the addresses, but at least we will do so for the new addresses. */

				/* remotes neighbour update */
				if (new_vrrp->family == AF_INET6) {
					/* Refresh whether we are acting as a router for NA messages */
					ifp = IF_BASE_IFP(new_vrrp->ifp);
					ifp->gna_router = get_ipv6_forwarding(ifp);
				}
				vrrp_send_link_update(new_vrrp, new_vrrp->garp_rep);

				/* set refresh timer */
				if (timerisset(&new_vrrp->garp_refresh)) {
					new_vrrp->garp_refresh_timer = timer_add_now(new_vrrp->garp_refresh);
				}
			}
		}
	}
}

/* Set script status to a sensible value on reload */
void
clear_diff_script(void)
{
	element e;
	vrrp_script_t *vscript, *nvscript;

	if (LIST_ISEMPTY(old_vrrp_data->vrrp_script))
		return;

	for (e = LIST_HEAD(old_vrrp_data->vrrp_script); e; ELEMENT_NEXT(e)) {
		vscript = ELEMENT_DATA(e);
		nvscript = find_script_by_name(vscript->sname);
		if (nvscript) {
			/* Set the script result to match the previous result */
			if (vscript->result < vscript->rise) {
				if (!vscript->result)
					nvscript->result = 0;
				else {
					nvscript->result = nvscript->rise - (vscript->rise - vscript->result);
					if (nvscript->result < 0)
						nvscript->result = 0;
				}
				log_message(LOG_INFO, "VRRP_Script(%s) considered unsuccessful on reload", nvscript->sname);
			} else {
				if (vscript->result == vscript->rise + vscript->fall - 1)
					nvscript->result = vscript->rise + vscript->fall - 1;
				else {
					nvscript->result = nvscript->rise + (vscript->rise - vscript->result);
					if (nvscript->result >= nvscript->rise + nvscript->fall)
						nvscript->result = vscript->rise + vscript->fall - 1;
				}
				log_message(LOG_INFO, "VRRP_Script(%s) considered successful on reload", nvscript->sname);
			}
			nvscript->last_status = vscript->last_status;
		}
	}
}<|MERGE_RESOLUTION|>--- conflicted
+++ resolved
@@ -2738,24 +2738,6 @@
 	if (global_data->vrrp_garp_lower_prio_delay == PARAMETER_UNSET)
 		global_data->vrrp_garp_lower_prio_delay = global_data->vrrp_garp_delay;
 
-<<<<<<< HEAD
-=======
-	/* Complete VRRP instance initialization */
-	l = vrrp_data->vrrp;
-	for (e = LIST_HEAD(l); e; ELEMENT_NEXT(e)) {
-		vrrp = ELEMENT_DATA(e);
-		if (!vrrp_complete_instance(vrrp))
-			return false;
-
-		if (vrrp->ifp->mtu > max_mtu_len)
-			max_mtu_len = vrrp->ifp->mtu;
-	}
-
-	/* If we have a global garp_delay add it to any interfaces without a garp_delay */
-	if (global_data->vrrp_garp_interval || global_data->vrrp_gna_interval)
-		set_default_garp_delay();
-
->>>>>>> e90c7d6b
 	/* Mark any scripts as insecure */
 	check_vrrp_script_security();
 
@@ -2949,8 +2931,6 @@
 	return true;
 }
 
-<<<<<<< HEAD
-=======
 void vrrp_restore_interfaces_startup(void)
 {
 	element e;
@@ -2963,43 +2943,6 @@
 	}
 }
 
-/* Try to find a VRRP instance */
-static vrrp_t *
-vrrp_exist(vrrp_t *old_vrrp)
-{
-	element e;
-	vrrp_t *vrrp;
-
-	if (LIST_ISEMPTY(vrrp_data->vrrp))
-		return NULL;
-
-	for (e = LIST_HEAD(vrrp_data->vrrp); e; ELEMENT_NEXT(e)) {
-		vrrp = ELEMENT_DATA(e);
-		if (vrrp->vrid != old_vrrp->vrid ||
-		    vrrp->family != old_vrrp->family)
-			continue;
-
-#ifndef _HAVE_VRRP_VMAC_
-		if (vrrp->ifp->ifindex == old_vrrp->ifp->ifindex)
-			return vrrp;
-#else
-		if (__test_bit(VRRP_VMAC_BIT, &vrrp->vmac_flags) != __test_bit(VRRP_VMAC_BIT, &old_vrrp->vmac_flags))
-			continue;
-		if (!__test_bit(VRRP_VMAC_BIT, &vrrp->vmac_flags)) {
-			if (vrrp->ifp->ifindex == old_vrrp->ifp->ifindex)
-				return vrrp;
-			continue;
-		}
-
-		if (vrrp->ifp->base_ifindex == old_vrrp->ifp->base_ifindex)
-			return vrrp;
-#endif
-	}
-
-	return NULL;
-}
-
->>>>>>> e90c7d6b
 /* Clear VIP|EVIP not present into the new data */
 static void
 clear_diff_vrrp_vip_list(vrrp_t *vrrp, struct ipt_handle* h, list l, list n)
