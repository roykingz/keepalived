
/*
 * Soft:        Keepalived is a failover program for the LVS project
 *              <www.linuxvirtualserver.org>. It monitor & manipulate
 *              a loadbalanced server pool using multi-layer checks.
 *
 * Part:        VRRP implementation of VRRPv2 as specified in rfc2338.
 *              VRRP is a protocol which elect a master server on a LAN. If the
 *              master fails, a backup server takes over.
 *              The original implementation has been made by jerome etienne.
 *
 * Author:      Alexandre Cassen, <acassen@linux-vs.org>
 *
 *              This program is distributed in the hope that it will be useful,
 *              but WITHOUT ANY WARRANTY; without even the implied warranty of
 *              MERCHANTABILITY or FITNESS FOR A PARTICULAR PURPOSE.
 *              See the GNU General Public License for more details.
 *
 *              This program is free software; you can redistribute it and/or
 *              modify it under the terms of the GNU General Public License
 *              as published by the Free Software Foundation; either version
 *              2 of the License, or (at your option) any later version.
 *
 * Copyright (C) 2001-2012 Alexandre Cassen, <acassen@gmail.com>
 */

#include "config.h"

/* local include */
#include "vrrp_arp.h"
#include "vrrp_ndisc.h"
#include "vrrp_scheduler.h"
#include "vrrp_notify.h"
#include "ipvswrapper.h"
#include "vrrp.h"
#include "vrrp_data.h"
#include "vrrp_sync.h"
#include "vrrp_index.h"
#include "vrrp_if.h"
#ifdef _HAVE_VRRP_VMAC_
#include "vrrp_vmac.h"
#endif
#include "vrrp_if_config.h"
#ifdef _HAVE_LIBIPTC_
#include "vrrp_iptables.h"
#endif
#ifdef _WITH_SNMP_
#include "vrrp_snmp.h"
#endif
#include "memory.h"
#include "list.h"
#include "logger.h"
#include "main.h"
#include "utils.h"
#include "notify.h"
#include "bitops.h"
#include "vrrp_netlink.h"
#include "vrrp_print.h"
#if !HAVE_DECL_SOCK_CLOEXEC
#include "old_socket.h"
#endif
#ifdef _HAVE_FIB_ROUTING_
#include "vrrp_iprule.h"
#include "vrrp_iproute.h"
#endif
#ifdef _WITH_DBUS_
#include "vrrp_dbus.h"
#include "global_data.h"
#endif

#include <netinet/ip.h>
#include <netinet/ip6.h>

/* add/remove Virtual IP addresses */
static bool
vrrp_handle_ipaddress(vrrp_t * vrrp, int cmd, int type)
{
	if (__test_bit(LOG_DETAIL_BIT, &debug))
		log_message(LOG_INFO, "VRRP_Instance(%s) %s protocol %s", vrrp->iname,
		       (cmd == IPADDRESS_ADD) ? "setting" : "removing",
		       (type == VRRP_VIP_TYPE) ? "VIPs." : "E-VIPs.");
	return netlink_iplist((type == VRRP_VIP_TYPE) ? vrrp->vip : vrrp->evip, cmd);
}

#ifdef _HAVE_FIB_ROUTING_
/* add/remove Virtual routes */
static void
vrrp_handle_iproutes(vrrp_t * vrrp, int cmd)
{
	if (__test_bit(LOG_DETAIL_BIT, &debug))
		log_message(LOG_INFO, "VRRP_Instance(%s) %s protocol Virtual Routes",
		       vrrp->iname,
		       (cmd == IPROUTE_ADD) ? "setting" : "removing");
	netlink_rtlist(vrrp->vroutes, cmd);
}

/* add/remove Virtual rules */
static void
vrrp_handle_iprules(vrrp_t * vrrp, int cmd, bool force)
{
	if (__test_bit(LOG_DETAIL_BIT, &debug))
		log_message(LOG_INFO, "VRRP_Instance(%s) %s protocol Virtual Rules",
		       vrrp->iname,
		       (cmd == IPRULE_ADD) ? "setting" : "removing");
	netlink_rulelist(vrrp->vrules, cmd, force);
}
#endif

/* add/remove iptable drop rules based on accept mode */
static void
vrrp_handle_accept_mode(vrrp_t *vrrp, int cmd, bool force)
{
#ifdef _HAVE_LIBIPTC_
	int tries = 0;
	int res = 0;
#endif
	struct ipt_handle *h = NULL;

	if (vrrp->base_priority != VRRP_PRIO_OWNER && !vrrp->accept) {
		if (__test_bit(LOG_DETAIL_BIT, &debug))
			log_message(LOG_INFO, "VRRP_Instance(%s) %s protocol %s", vrrp->iname,
				(cmd == IPADDRESS_ADD) ? "setting" : "removing", "iptable drop rule");

#ifdef _HAVE_LIBIPTC_
		do {
			h = iptables_open();
#endif
			/* As accept is false, add iptable rule to drop packets destinated to VIPs and eVIPs */
			if (!LIST_ISEMPTY(vrrp->vip))
				handle_iptable_rule_to_iplist(h, vrrp->vip, cmd, force);
			if (!LIST_ISEMPTY(vrrp->evip))
				handle_iptable_rule_to_iplist(h, vrrp->evip, cmd, force);
#ifdef _HAVE_LIBIPTC_
			res = iptables_close(h);
		} while (res == EAGAIN && ++tries < IPTABLES_MAX_TRIES);
#endif
		vrrp->iptable_rules_set = (cmd == IPADDRESS_ADD);
	}
}

/* Check that the scripts are secure */
static int
check_track_script_secure(tracked_sc_t *script)
{
	notify_script_t ns;
	int flags;

	if (script->scr->insecure)
		return 0;

	ns.name = script->scr->script;
	ns.uid = script->scr->uid;
	ns.gid = script->scr->gid;

	flags = check_script_secure(&ns, global_data->script_security);

	/* Mark not to run if needs inhibiting */
	if (flags & SC_INHIBIT) {
		log_message(LOG_INFO, "Disabling track script %s due to insecure", script->scr->sname);
		script->scr->insecure = true;
	}
	else if (flags & SC_NOTFOUND) {
		log_message(LOG_INFO, "Disabling track script %s since not found", script->scr->sname);
		script->scr->insecure = true;
	}
	else if (flags & SC_EXECUTABLE)
		script->scr->executable = true;

	return flags;
}

static int
check_notify_script_secure(notify_script_t **script_p)
{
	int flags;
	notify_script_t *script = *script_p;

	if (!script)
		return 0;

	flags = check_script_secure(script, global_data->script_security);

	/* Mark not to run if needs inhibiting */
	if (flags & SC_INHIBIT) {
		log_message(LOG_INFO, "Disabling notify script %s due to insecure", script->name);
		free_notify_script(script_p);
	}
	else if (flags & SC_NOTFOUND) {
		log_message(LOG_INFO, "Disabling notify script %s since not found", script->name);
		free_notify_script(script_p);
	}
	else if (flags & SC_EXECUTABLE)
		script->executable = true;

	return flags;
}

static void
check_vrrp_script_security(void)
{
	element e, e1;
	vrrp_t *vrrp;
	vrrp_sgroup_t *sg;
	tracked_sc_t *track_script;
	int script_flags = 0;

	if (LIST_ISEMPTY(vrrp_data->vrrp))
		return;

	for (e = LIST_HEAD(vrrp_data->vrrp); e; ELEMENT_NEXT(e)) {
		vrrp = ELEMENT_DATA(e);

		script_flags |= check_notify_script_secure(&vrrp->script_backup);
        	script_flags |= check_notify_script_secure(&vrrp->script_master);
        	script_flags |= check_notify_script_secure(&vrrp->script_fault);
        	script_flags |= check_notify_script_secure(&vrrp->script_stop);
        	script_flags |= check_notify_script_secure(&vrrp->script);

		if (LIST_ISEMPTY(vrrp->track_script))
			continue;

		for (e1 = LIST_HEAD(vrrp->track_script); e1; ELEMENT_NEXT(e1)) {
			track_script = ELEMENT_DATA(e1);
			script_flags |= check_track_script_secure(track_script);
		}
	}

	for (e = LIST_HEAD(vrrp_data->vrrp_sync_group); e; ELEMENT_NEXT(e)) {
		sg = ELEMENT_DATA(e);
		script_flags |= check_notify_script_secure(&sg->script_backup);
        	script_flags |= check_notify_script_secure(&sg->script_master);
        	script_flags |= check_notify_script_secure(&sg->script_fault);
        	script_flags |= check_notify_script_secure(&sg->script);
	}

	if (!global_data->script_security && script_flags & SC_ISSCRIPT) {
		log_message(LOG_INFO, "SECURITY VIOLATION - scripts are being executed but script_security not enabled.%s",
				script_flags & SC_INSECURE ? " There are insecure scripts." : "");
	}
}

/* IP header length */
static inline size_t
vrrp_iphdr_len(void)
{
	return sizeof(struct iphdr);
}

#ifdef _WITH_VRRP_AUTH_
/* IPSEC AH header length */
static inline size_t
vrrp_ipsecah_len(void)
{
	return sizeof(ipsec_ah_t);
}
#endif

/* VRRP header length */
static size_t
vrrp_pkt_len(vrrp_t * vrrp)
{
	size_t len = sizeof(vrrphdr_t);

	/* Our implementation of IPv6 with VRRP version 2 doesn't include the 8 byte auth field */
	if (vrrp->family == AF_INET) {
		if (vrrp->version == VRRP_VERSION_2)
			len += VRRP_AUTH_LEN;
		len += ((!LIST_ISEMPTY(vrrp->vip)) ? LIST_SIZE(vrrp->vip) * sizeof(struct in_addr) : 0);
	}
	else if (vrrp->family == AF_INET6)
		len += ((!LIST_ISEMPTY(vrrp->vip)) ? LIST_SIZE(vrrp->vip) * sizeof(struct in6_addr) : 0);

	return len;
}

/* VRRP header pointer from buffer */
vrrphdr_t *
vrrp_get_header(sa_family_t family, char *buf, unsigned *proto)
{
	struct iphdr *iph;
	vrrphdr_t *hd = NULL;

	if (family == AF_INET) {
		iph = (struct iphdr *) buf;

		/* Fill the VRRP header */
#ifdef _WITH_VRRP_AUTH_
		if (iph->protocol == IPPROTO_IPSEC_AH) {
			*proto = IPPROTO_IPSEC_AH;
			hd = (vrrphdr_t *) ((char *) iph + (iph->ihl << 2) +
					   vrrp_ipsecah_len());
		}
		else
#endif
		{
			*proto = IPPROTO_VRRP;
			hd = (vrrphdr_t *) ((char *) iph + (iph->ihl << 2));
		}
	} else if (family == AF_INET6) {
		*proto = IPPROTO_VRRP;
		hd = (vrrphdr_t *) buf;
	}

	return hd;
}

#ifdef _WITH_VRRP_AUTH_
/*
 * IPSEC AH incoming packet check.
 * return 0 for a valid pkt, != 0 otherwise.
 */
static int
vrrp_in_chk_ipsecah(vrrp_t * vrrp, char *buffer)
{
	struct iphdr *ip = (struct iphdr *) (buffer);
	ipsec_ah_t *ah = (ipsec_ah_t *) ((char *) ip + (ip->ihl << 2));
	unsigned char digest[MD5_DIGEST_LENGTH];
	uint32_t backup_auth_data[3];

	/* first verify that the SPI value is equal to src IP */
	if (ah->spi != ip->saddr) {
		log_message(LOG_INFO, "IPSEC AH : invalid IPSEC SPI value. %d and expect %d",
			    ip->saddr, ah->spi);
		++vrrp->stats->auth_failure;
		return 1;
	}

// TODO - If SPI doesn't match previous SPI, we are starting again
	/*
	 * then proceed with the sequence number to prevent against replay attack.
	 * For inbound processing, we increment seq_number counter to audit
	 * sender counter.
	 */
	vrrp->ipsecah_counter.seq_number++;
	if (ntohl(ah->seq_number) >= vrrp->ipsecah_counter.seq_number ||
	    vrrp->sync
#ifdef _HAVE_VRRP_VMAC_
	    || __test_bit(VRRP_VMAC_BIT, &vrrp->vmac_flags)
#endif
							) {
// TODO - why do we ignore seq no for vmac and sync groups?
		vrrp->ipsecah_counter.seq_number = ntohl(ah->seq_number);
	} else {
// TODO - we could handle wrap around within a few numbers, e.g. FFFFFFFA -> 00000006
		log_message(LOG_INFO, "VRRP_Instance(%s) IPSEC-AH : sequence number %d"
					" already proceeded. Packet dropped. Local(%d)",
					vrrp->iname, ntohl(ah->seq_number),
					vrrp->ipsecah_counter.seq_number);
		++vrrp->stats->auth_failure;
		return 1;
	}

	/*
	 * then compute a ICV to compare with the one present in AH pkt.
	 * alloc a temp memory space to stock the ip mutable fields
	 */

	/* zero the ip mutable fields */
	ip->tos = 0;
	ip->frag_off = 0;
	ip->check = 0;
	if (!LIST_ISEMPTY(vrrp->unicast_peer))
		ip->ttl = 0;
	memcpy(backup_auth_data, ah->auth_data, sizeof (ah->auth_data));
	memset(ah->auth_data, 0, sizeof (ah->auth_data));
	memset(digest, 0, 16);

	/* Compute the ICV */
	hmac_md5((unsigned char *) buffer,
		 vrrp_iphdr_len() + vrrp_ipsecah_len() + vrrp_pkt_len(vrrp)
		 , vrrp->auth_data, sizeof (vrrp->auth_data)
		 , digest);

	if (memcmp(backup_auth_data, digest, HMAC_MD5_TRUNC) != 0) {
		log_message(LOG_INFO, "VRRP_Instance(%s) IPSEC-AH : invalid"
				      " IPSEC HMAC-MD5 value. Due to fields mutation"
				      " or bad password !",
			    vrrp->iname);
		++vrrp->stats->auth_failure;
		return 1;
	}

	return 0;
}
#endif

/* check if ipaddr is present in VIP buffer */
static int
vrrp_in_chk_vips(vrrp_t * vrrp, ip_address_t *ipaddress, unsigned char *buffer)
{
	size_t i;

	if (vrrp->family == AF_INET) {
		for (i = 0; i < LIST_SIZE(vrrp->vip); i++) {
			if (!memcmp(&ipaddress->u.sin.sin_addr.s_addr, buffer + i * sizeof(struct in_addr), sizeof (struct in_addr)))
				return 1;
		}
	} else if (vrrp->family == AF_INET6) {
		for (i = 0; i < LIST_SIZE(vrrp->vip); i++) {
			if (!memcmp(&ipaddress->u.sin6_addr, buffer + i * sizeof(struct in6_addr), sizeof (struct in6_addr)))
				return 1;
		}
	}

	return 0;
}

/*
 * VRRP incoming packet check.
 * return VRRP_PACKET_OK if the pkt is valid, or
 *	  VRRP_PACKET_KO if packet invalid or
 *	  VRRP_PACKET_DROP if packet not relevant to us
 *	  VRRP_PACKET_OTHER if packet has wrong vrid
 */
static int
vrrp_in_chk(vrrp_t * vrrp, char *buffer, ssize_t buflen_ret, bool check_vip_addr)
{
	struct iphdr *ip;
	int ihl;
	size_t vrrppkt_len;
	unsigned adver_int = 0;
#ifdef _WITH_VRRP_AUTH_
	ipsec_ah_t *ah;
#endif
	vrrphdr_t *hd;
	unsigned char *vips;
	ip_address_t *ipaddress;
	element e;
	char addr_str[INET6_ADDRSTRLEN];
	ipv4_phdr_t ipv4_phdr;
	uint32_t acc_csum = 0;
	ip = NULL;
	struct sockaddr_storage *up_addr;
	size_t buflen, expected_len;

	if (buflen_ret < 0) {
		log_message(LOG_INFO, "recvmsg returned %zd", buflen_ret);
		return VRRP_PACKET_KO;
	}
	buflen = (size_t)buflen_ret;

	/* IPv4 related */
	if (vrrp->family == AF_INET) {
		/* To begin with, we just concern ourselves with the protocol headers */
		expected_len = vrrp_iphdr_len() + sizeof(vrrphdr_t);
#ifdef _WITH_VRRP_AUTH_
		if (vrrp->auth_type == VRRP_AUTH_AH)
			expected_len += vrrp_ipsecah_len();
#endif

		/*
		 * MUST verify that the received packet length is not shorter than
		 * the VRRP header
		 */
		if (buflen < expected_len) {
			log_message(LOG_INFO,
			       "(%s): ip/vrrp header too short. %zu and expect at least %zu",
			      vrrp->iname, buflen, expected_len);
			++vrrp->stats->packet_len_err;
			return VRRP_PACKET_KO;
		}

		ip = (struct iphdr *) (buffer);
		ihl = ip->ihl << 2;

#ifdef _WITH_VRRP_AUTH_
		if (vrrp->auth_type == VRRP_AUTH_AH) {
			ah = (ipsec_ah_t *) (buffer + ihl);
			hd = (vrrphdr_t *) ((char *) ah + vrrp_ipsecah_len());
		} else
#endif
			hd = (vrrphdr_t *) (buffer + ihl);

		/* Now calculate expected_len to include everything */
		expected_len += vrrp_pkt_len(vrrp) - sizeof(vrrphdr_t);

		/* MUST verify that the IP TTL is 255 */
		if (LIST_ISEMPTY(vrrp->unicast_peer) && ip->ttl != VRRP_IP_TTL) {
			log_message(LOG_INFO, "(%s): invalid ttl. %d and expect %d",
				vrrp->iname, ip->ttl, VRRP_IP_TTL);
			++vrrp->stats->ip_ttl_err;
#ifdef _WITH_SNMP_RFCV3_
			vrrp->stats->proto_err_reason = ipTtlError;
			vrrp_rfcv3_snmp_proto_err_notify(vrrp);
#endif
			return VRRP_PACKET_KO;
		}
	} else if (vrrp->family == AF_INET6) {
		/*
		 * MUST verify that the received packet length is greater than or
		 * equal to the VRRP header
		 */
		if (buflen < sizeof(vrrphdr_t)) {
			log_message(LOG_INFO,
			       "(%s): vrrp header too short. %zu and expect at least %zu",
			      vrrp->iname, buflen, sizeof(vrrphdr_t));
			++vrrp->stats->packet_len_err;
			return VRRP_PACKET_KO;
		}

		hd = (vrrphdr_t *) buffer;

		/* Set expected vrrp packet length */
		expected_len = sizeof(vrrphdr_t) + (LIST_ISEMPTY(vrrp->vip) ? 0 : LIST_SIZE(vrrp->vip)) * sizeof(struct in6_addr);
	} else {
		log_message(LOG_INFO, "(%s): configured address family is %d, which is neither AF_INET or AF_INET6. This is probably a bug - please report", vrrp->iname, vrrp->family);
		return VRRP_PACKET_KO;
	}

	/* MUST verify the VRRP version */
	if ((hd->vers_type >> 4) != vrrp->version) {
		log_message(LOG_INFO, "(%s): invalid version. %d and expect %d",
		       vrrp->iname, (hd->vers_type >> 4), vrrp->version);
#ifdef _WITH_SNMP_RFC_
		vrrp->stats->vers_err++;
#ifdef _WITH_SNMP_RFCV3_
		vrrp->stats->proto_err_reason = versionError;
		vrrp_rfcv3_snmp_proto_err_notify(vrrp);
#endif
#endif
		return VRRP_PACKET_KO;
	}

	/* verify packet type */
	if ((hd->vers_type & 0x0f) != VRRP_PKT_ADVERT) {
		log_message(LOG_INFO, "(%s): Invalid packet type. %d and expect %d",
			vrrp->iname, (hd->vers_type & 0x0f), VRRP_PKT_ADVERT);
		++vrrp->stats->invalid_type_rcvd;
		return VRRP_PACKET_KO;
	}

	/* MUST verify that the VRID is valid on the receiving interface_t */
	if (vrrp->vrid != hd->vrid) {
		log_message(LOG_INFO,
		       "(%s): received VRID mismatch. Received %d, Expected %d",
		       vrrp->iname, hd->vrid, vrrp->vrid);
#ifdef _WITH_SNMP_RFC_
		vrrp->stats->vrid_err++;
#ifdef _WITH_SNMP_RFCV3_
		vrrp->stats->proto_err_reason = vrIdError;
		vrrp_rfcv3_snmp_proto_err_notify(vrrp);
#endif
#endif
		return VRRP_PACKET_OTHER;
	}

	/* Check that auth type of packet is one of the supported auth types */
	if (vrrp->version == VRRP_VERSION_2 &&
#ifdef _WITH_VRRP_AUTH_
		hd->v2.auth_type != VRRP_AUTH_AH &&
		hd->v2.auth_type != VRRP_AUTH_PASS &&
#endif
		hd->v2.auth_type != VRRP_AUTH_NONE) {
		log_message(LOG_INFO, "(%s): Invalid auth type: %d", vrrp->iname, hd->v2.auth_type);
		++vrrp->stats->invalid_authtype;
#ifdef _WITH_SNMP_RFCV2_
		vrrp_rfcv2_snmp_auth_err_trap(vrrp, ((struct sockaddr_in *)&vrrp->pkt_saddr)->sin_addr, invalidAuthType);
#endif
		return VRRP_PACKET_KO;
	}

#ifdef _WITH_VRRP_AUTH_
	/*
	 * MUST perform authentication specified by Auth Type
	 * check the authentication type
	 */
	if (vrrp->version == VRRP_VERSION_2 &&
	    vrrp->auth_type != hd->v2.auth_type) {
		log_message(LOG_INFO, "(%s): received a %d auth, expecting %d!",
		       vrrp->iname, hd->v2.auth_type, vrrp->auth_type);
		++vrrp->stats->authtype_mismatch;
#ifdef _WITH_SNMP_RFCV2_
		vrrp_rfcv2_snmp_auth_err_trap(vrrp, ((struct sockaddr_in *)&vrrp->pkt_saddr)->sin_addr, authTypeMismatch);
#endif
		return VRRP_PACKET_KO;
	}

	if (vrrp->version == VRRP_VERSION_2 && vrrp->family == AF_INET) {
		/* check the authentication if it is a passwd */
		if (hd->v2.auth_type == VRRP_AUTH_PASS) {
			char *pw = (char *) ip + ntohs(ip->tot_len)
			    - sizeof (vrrp->auth_data);
			if (memcmp(pw, vrrp->auth_data, sizeof(vrrp->auth_data)) != 0) {
				log_message(LOG_INFO, "(%s): received an invalid passwd!", vrrp->iname);
				++vrrp->stats->auth_failure;
#ifdef _WITH_SNMP_RFCV2_
				vrrp_rfcv2_snmp_auth_err_trap(vrrp, ((struct sockaddr_in *)&vrrp->pkt_saddr)->sin_addr, authFailure);
#endif
				return VRRP_PACKET_KO;
			}
		}

		/* check the authenicaion if it is ipsec ah */
		else if (hd->v2.auth_type == VRRP_AUTH_AH) {
			if (vrrp_in_chk_ipsecah(vrrp, buffer)) {
				log_message(LOG_INFO, "(%s): received an invalid auth header!", vrrp->iname);
#ifdef _WITH_SNMP_RFCV2_
				vrrp_rfcv2_snmp_auth_err_trap(vrrp, ((struct sockaddr_in *)&vrrp->pkt_saddr)->sin_addr, authFailure);
#endif
				return VRRP_PACKET_KO;
			}
		}
	}
#endif

	if ((LIST_ISEMPTY(vrrp->vip) && hd->naddr > 0) ||
	    (!LIST_ISEMPTY(vrrp->vip) && LIST_SIZE(vrrp->vip) != hd->naddr)) {
		log_message(LOG_INFO, "(%s): received an invalid ip number count %d, expected %d!",
			vrrp->iname, hd->naddr, LIST_ISEMPTY(vrrp->vip) ? 0 : LIST_SIZE(vrrp->vip));
		++vrrp->stats->addr_list_err;
		return VRRP_PACKET_KO;
	}

	/*
	 * MUST verify that the Adver Interval in the packet is the same as
	 * the locally configured for this virtual router if VRRPv2
	 */
	if (vrrp->version == VRRP_VERSION_2) {
		adver_int = hd->v2.adver_int * TIMER_HZ;
		if (vrrp->adver_int != adver_int) {
			log_message(LOG_INFO, "(%s): advertisement interval mismatch mine=%d sec rcved=%d sec",
				vrrp->iname, vrrp->adver_int / TIMER_HZ, adver_int / TIMER_HZ);
			/* to prevent concurent VRID running => multiple master in 1 VRID */
			return VRRP_PACKET_DROP;
		}
	}

	if (vrrp->family == AF_INET && ntohs(ip->tot_len) != buflen) {
		log_message(LOG_INFO,
		       "(%s): ip_tot_len mismatch against received length. %d and received %zu",
		       vrrp->iname, ntohs(ip->tot_len), buflen);
		++vrrp->stats->packet_len_err;
		return VRRP_PACKET_KO;
	}

	if (expected_len != buflen) {
		log_message(LOG_INFO,
		       "(%s): Received packet length mismatch against expected. %zu and expect %zu",
		      vrrp->iname, buflen, expected_len);
		++vrrp->stats->packet_len_err;
		return VRRP_PACKET_KO;
	}

	/* MUST verify the VRRP checksum. Kernel takes care of checksum mismatch incase of IPv6. */
	if (vrrp->family == AF_INET) {
		vrrppkt_len = sizeof(vrrphdr_t) + hd->naddr * sizeof(struct in_addr);
		if (vrrp->version == VRRP_VERSION_3) {
			/* Create IPv4 pseudo-header */
			ipv4_phdr.src   = ip->saddr;
			ipv4_phdr.dst   = htonl(INADDR_VRRP_GROUP);
			ipv4_phdr.zero  = 0;
			ipv4_phdr.proto = IPPROTO_VRRP;
			ipv4_phdr.len   = htons(vrrppkt_len);

			in_csum((u_short *) &ipv4_phdr, sizeof(ipv4_phdr), 0, &acc_csum);
			if (in_csum((u_short *) hd, vrrppkt_len, acc_csum, NULL)) {
				log_message(LOG_INFO, "(%s): Invalid VRRPv3 checksum", vrrp->iname);
#ifdef _WITH_SNMP_RFC_
				vrrp->stats->chk_err++;
#ifdef _WITH_SNMP_RFCV3_
				vrrp->stats->proto_err_reason = checksumError;
				vrrp_rfcv3_snmp_proto_err_notify(vrrp);
#endif
#endif
				return VRRP_PACKET_KO;
			}
		} else {
			vrrppkt_len += VRRP_AUTH_LEN;
			if (in_csum((u_short *) hd, vrrppkt_len, 0, NULL)) {
				log_message(LOG_INFO, "(%s): Invalid VRRPv2 checksum", vrrp->iname);
#ifdef _WITH_SNMP_RFC_
				vrrp->stats->chk_err++;
#ifdef _WITH_SNMP_RFCV3_
				vrrp->stats->proto_err_reason = checksumError;
				vrrp_rfcv3_snmp_proto_err_notify(vrrp);
#endif
#endif
				return VRRP_PACKET_KO;
			}
		}
	}

	/* Correct type, version, and length. Count as VRRP advertisement */
	++vrrp->stats->advert_rcvd;

	/* pointer to vrrp vips pkt zone */
	vips = (unsigned char *) ((char *) hd + sizeof(vrrphdr_t));

	if (check_vip_addr) {
		if (vrrp->family == AF_INET) {
			if (!LIST_ISEMPTY(vrrp->vip)) {
				/*
				 * MAY verify that the IP address(es) associated with the
				 * VRID are valid
				 */
				for (e = LIST_HEAD(vrrp->vip); e; ELEMENT_NEXT(e)) {
					ipaddress = ELEMENT_DATA(e);
					if (!vrrp_in_chk_vips(vrrp, ipaddress, vips)) {
						log_message(LOG_INFO, "(%s): ip address associated with VRID %d"
						       " not present in MASTER advert : %s",
						       vrrp->iname, vrrp->vrid,
						       inet_ntop2(ipaddress->u.sin.sin_addr.s_addr));
						++vrrp->stats->addr_list_err;
						return VRRP_PACKET_KO;
					}
				}
			}

			// check a unicast source address is in the unicast_peer list
			if (global_data->vrrp_check_unicast_src && !LIST_ISEMPTY(vrrp->unicast_peer)) {
				for (e = LIST_HEAD(vrrp->unicast_peer); e; ELEMENT_NEXT(e)) {
					up_addr = ELEMENT_DATA(e);
					if (((struct sockaddr_in *)&vrrp->pkt_saddr)->sin_addr.s_addr == ((struct sockaddr_in *)up_addr)->sin_addr.s_addr)
						break;
				}
				if (!e) {
					log_message(LOG_INFO, "(%s): unicast source address %s not a unicast peer",
						vrrp->iname, inet_ntop2(((struct sockaddr_in*)&vrrp->pkt_saddr)->sin_addr.s_addr));
					return VRRP_PACKET_KO;
				}
			}
		} else {	/* IPv6 */
			if (!LIST_ISEMPTY(vrrp->vip)) {
				/*
				 * MAY verify that the IP address(es) associated with the
				 * VRID are valid
				 */
				if (hd->naddr != LIST_SIZE(vrrp->vip)) {
					log_message(LOG_INFO,
						"(%s): receive an invalid ip number count associated with VRID!", vrrp->iname);
					++vrrp->stats->addr_list_err;
					return VRRP_PACKET_KO;
				}

				for (e = LIST_HEAD(vrrp->vip); e; ELEMENT_NEXT(e)) {
					ipaddress = ELEMENT_DATA(e);
					if (!vrrp_in_chk_vips(vrrp, ipaddress, vips)) {
						log_message(LOG_INFO, "(%s) ip address associated with VRID %d"
							    " not present in MASTER advert : %s",
							    vrrp->iname, vrrp->vrid,
							    inet_ntop(AF_INET6, &ipaddress->u.sin6_addr,
							    addr_str, sizeof(addr_str)));
						++vrrp->stats->addr_list_err;
						return VRRP_PACKET_KO;
					}
				}
			}

			/* check a unicast source address is in the unicast_peer list */
			if (global_data->vrrp_check_unicast_src && !LIST_ISEMPTY(vrrp->unicast_peer)) {
				for (e = LIST_HEAD(vrrp->unicast_peer); e; ELEMENT_NEXT(e)) {
					up_addr = ELEMENT_DATA(e);
					if (IN6_ARE_ADDR_EQUAL(&((struct sockaddr_in6 *)&vrrp->pkt_saddr)->sin6_addr, &((struct sockaddr_in6 *)up_addr)->sin6_addr))
						break;
				}
				if (!e) {
					log_message(LOG_INFO, "(%s): unicast source address %s not a unicast peer",
						vrrp->iname, inet_ntop(AF_INET6, &((struct sockaddr_in6 *)&vrrp->pkt_saddr)->sin6_addr,
							    addr_str, sizeof(addr_str)));
					return VRRP_PACKET_KO;
				}
			}
		}
	}

	if (hd->priority == 0)
		++vrrp->stats->pri_zero_rcvd;

	if (vrrp->version == VRRP_VERSION_3 && vrrp->state == VRRP_STATE_BACK) {
// TODO - is this the right place to do this? - Probably not, do it below
		/* In v3 when we are in BACKUP state, we set our
		 * advertisement interval to match the MASTER's. */
		adver_int = (ntohs(hd->v3.adver_int) & 0x0FFF) * TIMER_CENTI_HZ;
		if (vrrp->master_adver_int != adver_int) {
			log_message(LOG_INFO, "(%s): advertisement interval changed: mine=%d milli-sec, rcved=%d milli-sec",
				vrrp->iname, vrrp->master_adver_int / (TIMER_HZ / 1000), adver_int / (TIMER_HZ / 1000));
		}
	}

	return VRRP_PACKET_OK;
}

/* build IP header */
static void
vrrp_build_ip4(vrrp_t * vrrp, char *buffer, uint32_t dst)
{
	struct iphdr *ip = (struct iphdr *) (buffer);

	ip->ihl = sizeof(struct iphdr) >> 2;
	ip->version = 4;
	/* set tos to internet network control */
	ip->tos = 0xc0;
	ip->tot_len = (uint16_t)(sizeof (struct iphdr) + vrrp_pkt_len(vrrp));
	ip->tot_len = htons(ip->tot_len);
	ip->id = htons(++vrrp->ip_id);
	/* kernel will fill in ID if left to 0, so we overflow to 1 */
	if (vrrp->ip_id == 65535)
		vrrp->ip_id = 1;
	ip->frag_off = 0;
	ip->ttl = VRRP_IP_TTL;

	/* fill protocol type --rfc2402.2 */
#ifdef _WITH_VRRP_AUTH_
	ip->protocol = (vrrp->auth_type == VRRP_AUTH_AH) ? IPPROTO_IPSEC_AH : IPPROTO_VRRP;
#else
	ip->protocol = IPPROTO_VRRP;
#endif

	ip->saddr = VRRP_PKT_SADDR(vrrp);
	ip->daddr = dst;

	/* checksum must be done last */
	ip->check = in_csum((u_short *) ip, ip->ihl * 4U, 0, NULL);
}

#ifdef _WITH_VRRP_AUTH_
/* build IPSEC AH header */
static void
vrrp_build_ipsecah(vrrp_t * vrrp, char *buffer, size_t buflen)
{
	ICV_mutable_fields ip_mutable_fields;
	unsigned char digest[MD5_DIGEST_LENGTH];
	struct iphdr *ip = (struct iphdr *) (buffer);
	ipsec_ah_t *ah = (ipsec_ah_t *) (buffer + sizeof (struct iphdr));

	/* fill in next header filed --rfc2402.2.1 */
	ah->next_header = IPPROTO_VRRP;

	/* update IP header total length value */
	ip->tot_len = htons(ntohs(ip->tot_len) + vrrp_ipsecah_len());

	/* update ip checksum */
	ip->check = 0;
	ip->check = in_csum((u_short *) ip, ip->ihl * 4U, 0, NULL);

	/* backup the ip mutable fields */
	ip_mutable_fields.tos = ip->tos;
	ip_mutable_fields.ttl = ip->ttl;
	ip_mutable_fields.frag_off = ip->frag_off;
	ip_mutable_fields.check = ip->check;

	/* zero the ip mutable fields */
	ip->tos = 0;
	ip->frag_off = 0;
	ip->check = 0;
	if (!LIST_ISEMPTY(vrrp->unicast_peer))
		ip->ttl = 0;

	/* fill in the Payload len field */
	ah->payload_len = IPSEC_AH_PLEN;

	/* The SPI value is filled with the ip header source address.
	   SPI uniquely identify the Security Association (SA). This value
	   is chosen by the recipient itself when setting up the SA. In a
	   multicast environment, this becomes unfeasible.

	   If left to the sender, the choice of the SPI value should be done
	   so by the sender that it cannot possibly conflict with SPI values
	   chosen by other entities sending IPSEC traffic to any of the receivers.
	   To overpass this problem, the rule I have chosen to implement here is
	   that the SPI value chosen by the sender is based on unique information
	   such as its IP address.
	   -- INTERNET draft : <draft-paridaens-xcast-sec-framework-01.txt>
	 */
	ah->spi = ip->saddr;

	/* Processing sequence number.
	   Cycled assumed if 0xFFFFFFFD reached. So the MASTER state is free for another srv.
	   Here can result a flapping MASTER state owner when max seq_number value reached.
	   => We REALLY REALLY REALLY don't need to worry about this. We only use authentication
	   for VRRPv2, for which the adver_int is specified in whole seconds, therefore the minimum
	   adver_int is 1 second. 2^32-3 seconds is 4294967293 seconds, or in excess of 136 years,
	   so since the sequence number always starts from 0, we are not going to reach the limit.
	   In the current implementation if counter has cycled, we stop sending adverts and
	   become BACKUP. We are ever the optimist and think we might run continuously for over
	   136 years without someone redesigning their network!
	   If all the master are down we reset the counter for becoming MASTER.
	 */
	if (vrrp->ipsecah_counter.seq_number > 0xFFFFFFFD) {
		vrrp->ipsecah_counter.cycle = true;
	} else {
		vrrp->ipsecah_counter.seq_number++;
	}

	ah->seq_number = htonl(vrrp->ipsecah_counter.seq_number);

	/* Compute the ICV & trunc the digest to 96bits
	   => No padding needed.
	   -- rfc2402.3.3.3.1.1.1 & rfc2401.5
	 */
	hmac_md5((unsigned char *) buffer, buflen, vrrp->auth_data, sizeof (vrrp->auth_data), digest);
	memcpy(ah->auth_data, digest, HMAC_MD5_TRUNC);

	/* Restore the ip mutable fields */
	ip->tos = ip_mutable_fields.tos;
	ip->frag_off = ip_mutable_fields.frag_off;
	ip->check = ip_mutable_fields.check;
	ip->ttl = ip_mutable_fields.ttl;
}
#endif

/* build VRRPv2 header */
static void
vrrp_build_vrrp_v2(vrrp_t *vrrp, uint8_t prio, char *buffer)
{
	int i = 0;
	vrrphdr_t *hd = (vrrphdr_t *) buffer;
	struct in_addr *iparr;
	struct in6_addr *ip6arr;
	element e;
	ip_address_t *ip_addr;

	/* Family independant */
	hd->vers_type = (VRRP_VERSION_2 << 4) | VRRP_PKT_ADVERT;
	hd->vrid = vrrp->vrid;
	hd->priority = prio;
	hd->naddr = (uint8_t)((!LIST_ISEMPTY(vrrp->vip)) ? (uint8_t)LIST_SIZE(vrrp->vip) : 0);
#ifdef _WITH_VRRP_AUTH_
	hd->v2.auth_type = vrrp->auth_type;
#else
	hd->v2.auth_type = VRRP_AUTH_NONE;
#endif
	hd->v2.adver_int = (uint8_t)(vrrp->adver_int / TIMER_HZ);

	/* Family specific */
	if (vrrp->family == AF_INET) {
		/* copy the ip addresses */
		iparr = (struct in_addr *) ((char *) hd + sizeof (*hd));
		if (!LIST_ISEMPTY(vrrp->vip)) {
			for (e = LIST_HEAD(vrrp->vip); e; ELEMENT_NEXT(e)) {
				ip_addr = ELEMENT_DATA(e);
				iparr[i++] = ip_addr->u.sin.sin_addr;
			}
		}

#ifdef _WITH_VRRP_AUTH_
		/* copy the passwd if the authentication is VRRP_AH_PASS */
		if (vrrp->auth_type == VRRP_AUTH_PASS) {
			unsigned vip_count = (!LIST_ISEMPTY(vrrp->vip)) ? LIST_SIZE(vrrp->vip) : 0;
			char *pw = (char *) hd + sizeof (*hd) + vip_count * 4;
			memcpy(pw, vrrp->auth_data, sizeof (vrrp->auth_data));
		}
#endif

		/* finaly compute vrrp checksum */
		hd->chksum = 0;
		hd->chksum = in_csum((u_short *) hd, vrrp_pkt_len(vrrp), 0, NULL);
	} else if (vrrp->family == AF_INET6) {
		ip6arr = (struct in6_addr *)((char *) hd + sizeof(*hd));
		if (!LIST_ISEMPTY(vrrp->vip)) {
			for (e = LIST_HEAD(vrrp->vip); e; ELEMENT_NEXT(e)) {
				ip_addr = ELEMENT_DATA(e);
				ip6arr[i++] = ip_addr->u.sin6_addr;
			}
		}
		/* Kernel will update checksum field. let it be 0 now. */
		hd->chksum = 0;
	}
}

/* build VRRPv3 header */
static void
vrrp_build_vrrp_v3(vrrp_t *vrrp, uint8_t prio, char *buffer)
{
	int i = 0;
	vrrphdr_t *hd = (vrrphdr_t *) buffer;
	struct in_addr *iparr;
	struct in6_addr *ip6arr;
	element e;
	ip_address_t *ip_addr;
	ipv4_phdr_t ipv4_phdr;
	uint32_t acc_csum;

	/* Family independant */
	hd->vers_type = (VRRP_VERSION_3 << 4) | VRRP_PKT_ADVERT;
	hd->vrid = vrrp->vrid;
	hd->priority = prio;
	hd->naddr = (uint8_t)((!LIST_ISEMPTY(vrrp->vip)) ? LIST_SIZE(vrrp->vip) : 0);
	hd->v3.adver_int  = htons((vrrp->adver_int / TIMER_CENTI_HZ) & 0x0FFF); /* interval in centiseconds, reserved bits zero */

	/* Family specific */
	if (vrrp->family == AF_INET) {
		/* copy the ip addresses */
		iparr = (struct in_addr *) ((char *) hd + sizeof(*hd));
		if (!LIST_ISEMPTY(vrrp->vip)) {
			for (e = LIST_HEAD(vrrp->vip); e; ELEMENT_NEXT(e)) {
				ip_addr = ELEMENT_DATA(e);
				iparr[i++] = ip_addr->u.sin.sin_addr;
			}
		}

		/* Create IPv4 pseudo-header */
		ipv4_phdr.src   = VRRP_PKT_SADDR(vrrp);
		ipv4_phdr.dst   = htonl(INADDR_VRRP_GROUP);
		ipv4_phdr.zero  = 0;
		ipv4_phdr.proto = IPPROTO_VRRP;
		ipv4_phdr.len   = htons(vrrp_pkt_len(vrrp));

		/* finaly compute vrrp checksum */
		in_csum((u_short *) &ipv4_phdr, sizeof(ipv4_phdr), 0, &acc_csum);
		hd->chksum = in_csum((u_short *) hd, vrrp_pkt_len(vrrp), acc_csum, NULL);
	} else if (vrrp->family == AF_INET6) {
		ip6arr = (struct in6_addr *)((char *) hd + sizeof(*hd));
		if (!LIST_ISEMPTY(vrrp->vip)) {
			for (e = LIST_HEAD(vrrp->vip); e; ELEMENT_NEXT(e)) {
				ip_addr = ELEMENT_DATA(e);
				ip6arr[i++] = ip_addr->u.sin6_addr;
			}
		}
		/* Kernel will update checksum field. let it be 0 now. */
		hd->chksum = 0;
	}
}

/* build VRRP header */
static void
vrrp_build_vrrp(vrrp_t *vrrp, uint8_t prio, char *buffer)
{
	if (vrrp->version == VRRP_VERSION_3)
		vrrp_build_vrrp_v3(vrrp, prio, buffer);
	else
		vrrp_build_vrrp_v2(vrrp, prio, buffer);
}

/* build VRRP packet */
static void
vrrp_build_pkt(vrrp_t * vrrp, uint8_t prio, struct sockaddr_storage *addr)
{
	char *bufptr;
	uint32_t dst;

	if (vrrp->family == AF_INET) {
		/* save reference values */
		bufptr = vrrp->send_buffer;

		/* build the ip header */
		dst = (addr) ? inet_sockaddrip4(addr) :
			       ((struct sockaddr_in *) &global_data->vrrp_mcast_group4)->sin_addr.s_addr;
		vrrp_build_ip4(vrrp, vrrp->send_buffer, dst);

		/* build the vrrp header */
		bufptr += vrrp_iphdr_len();

#ifdef _WITH_VRRP_AUTH_
		if (vrrp->auth_type == VRRP_AUTH_AH)
			bufptr += vrrp_ipsecah_len();
#endif
		vrrp_build_vrrp(vrrp, prio, bufptr);

#ifdef _WITH_VRRP_AUTH_
		/* build the IPSEC AH header */
		if (vrrp->auth_type == VRRP_AUTH_AH)
			vrrp_build_ipsecah(vrrp, vrrp->send_buffer, vrrp->send_buffer_size);
#endif
	}
	else if (vrrp->family == AF_INET6)
		vrrp_build_vrrp(vrrp, prio, vrrp->send_buffer);
}

/* send VRRP packet */
static int
vrrp_build_ancillary_data(struct msghdr *msg, char *cbuf, struct sockaddr_storage *src)
{
	struct cmsghdr *cmsg;
	struct in6_pktinfo *pkt;

	if (src->ss_family != AF_INET6)
		return -1;

	msg->msg_control = cbuf;
	msg->msg_controllen = CMSG_SPACE(sizeof(struct in6_pktinfo));

	cmsg = CMSG_FIRSTHDR(msg);
	cmsg->cmsg_level = IPPROTO_IPV6;
	cmsg->cmsg_type = IPV6_PKTINFO;
	cmsg->cmsg_len = CMSG_LEN(sizeof(struct in6_pktinfo));

	pkt = (struct in6_pktinfo *) CMSG_DATA(cmsg);
	memset(pkt, 0, sizeof(struct in6_pktinfo));
	pkt->ipi6_addr = ((struct sockaddr_in6 *) src)->sin6_addr;
	pkt->ipi6_ifindex = ((struct sockaddr_in6 *) src)->sin6_scope_id;

	return 0;
}

static ssize_t
vrrp_send_pkt(vrrp_t * vrrp, struct sockaddr_storage *addr)
{
	struct sockaddr_storage *src = &vrrp->saddr;
	struct sockaddr_in6 dst6;
	struct sockaddr_in dst4;
	struct msghdr msg;
	struct iovec iov;
	char cbuf[256];

	/* Build the message data */
	memset(&msg, 0, sizeof(msg));
	msg.msg_iov = &iov;
	msg.msg_iovlen = 1;
	iov.iov_base = vrrp->send_buffer;
	iov.iov_len = vrrp->send_buffer_size;

	/* Unicast sending path */
	if (addr && addr->ss_family == AF_INET) {
		msg.msg_name = (struct sockaddr_in *) addr;
		msg.msg_namelen = sizeof(struct sockaddr_in);
	} else if (addr && addr->ss_family == AF_INET6) {
		msg.msg_name = (struct sockaddr_in6 *) addr;
		msg.msg_namelen = sizeof(struct sockaddr_in6);
		vrrp_build_ancillary_data(&msg, cbuf, src);
	} else if (vrrp->family == AF_INET) { /* Multicast sending path */
		memset(&dst4, 0, sizeof(dst4));
		dst4.sin_family = AF_INET;
		dst4.sin_addr = ((struct sockaddr_in *) &global_data->vrrp_mcast_group4)->sin_addr;
		msg.msg_name = &dst4;
		msg.msg_namelen = sizeof(dst4);
	} else if (vrrp->family == AF_INET6) {
		memset(&dst6, 0, sizeof(dst6));
		dst6.sin6_family = AF_INET6;
		dst6.sin6_addr = ((struct sockaddr_in6 *) &global_data->vrrp_mcast_group6)->sin6_addr;
		msg.msg_name = &dst6;
		msg.msg_namelen = sizeof(dst6);
		vrrp_build_ancillary_data(&msg, cbuf, src);
	}

	/* Send the packet */
	return sendmsg(vrrp->fd_out, &msg, (addr) ? 0 : MSG_DONTROUTE);
}

/* Allocate the sending buffer */
static void
vrrp_alloc_send_buffer(vrrp_t * vrrp)
{
	vrrp->send_buffer_size = vrrp_pkt_len(vrrp);

	if (vrrp->family == AF_INET) {
		vrrp->send_buffer_size += vrrp_iphdr_len();
#ifdef _WITH_VRRP_AUTH_
		if (vrrp->auth_type == VRRP_AUTH_AH)
			vrrp->send_buffer_size += vrrp_ipsecah_len();
#endif
	}

	vrrp->send_buffer = MALLOC(vrrp->send_buffer_size);
}

/* send VRRP advertisement */
int
vrrp_send_adv(vrrp_t * vrrp, uint8_t prio)
{
	struct sockaddr_storage *addr;
	list l = vrrp->unicast_peer;
	element e;
	ssize_t ret;

	/* alloc send buffer */
	if (!vrrp->send_buffer)
		vrrp_alloc_send_buffer(vrrp);
	else
		memset(vrrp->send_buffer, 0, vrrp->send_buffer_size);

	/* build the packet */
	if (!LIST_ISEMPTY(l)) {
		for (e = LIST_HEAD(l); e; ELEMENT_NEXT(e)) {
			addr = ELEMENT_DATA(e);
			vrrp_build_pkt(vrrp, prio, addr);
			ret = vrrp_send_pkt(vrrp, addr);
			if (ret < 0) {
				log_message(LOG_INFO, "VRRP_Instance(%s) Cant send advert to %s (%m)"
						    , vrrp->iname, inet_sockaddrtos(addr));
			}
		}
	} else {
		vrrp_build_pkt(vrrp, prio, NULL);
		vrrp_send_pkt(vrrp, NULL);
	}

	++vrrp->stats->advert_sent;
	/* sent it */
	return 0;
}

/* Received packet processing */
static int
vrrp_check_packet(vrrp_t * vrrp, char *buf, ssize_t buflen, bool check_vip_addr)
{
	int ret;

	if (!buflen)
		return VRRP_PACKET_NULL;

	ret = vrrp_in_chk(vrrp, buf, buflen, check_vip_addr);

	if (ret == VRRP_PACKET_DROP) {
		log_message(LOG_INFO, "Sync instance needed on %s !!!",
		       IF_NAME(vrrp->ifp));
	}

	else if (ret == VRRP_PACKET_KO)
		log_message(LOG_INFO, "bogus VRRP packet received on %s !!!",
		       IF_NAME(vrrp->ifp));
	return ret;
}

/* Gratuitous ARP on each VIP */
static void
vrrp_send_update(vrrp_t * vrrp, ip_address_t * ipaddress, bool log_msg)
{
	char *msg;
	char addr_str[INET6_ADDRSTRLEN];

	if (!IP_IS6(ipaddress))
		send_gratuitous_arp(vrrp, ipaddress);
	else
		ndisc_send_unsolicited_na(vrrp, ipaddress);

	if (log_msg && __test_bit(LOG_DETAIL_BIT, &debug)) {
		if (!IP_IS6(ipaddress)) {
			msg = "gratuitous ARPs";
			inet_ntop(AF_INET, &ipaddress->u.sin.sin_addr, addr_str, sizeof(addr_str));
		} else {
			msg = "Unsolicited Neighbour Adverts";
			inet_ntop(AF_INET6, &ipaddress->u.sin6_addr, addr_str, sizeof(addr_str));
		}

		log_message(LOG_INFO, "VRRP_Instance(%s) Sending/queueing %s on %s for %s",
			    vrrp->iname, msg, IF_NAME(ipaddress->ifp), addr_str);
	}
}

void
vrrp_send_link_update(vrrp_t * vrrp, unsigned rep)
{
	unsigned j;
	ip_address_t *ipaddress;
	element e;

	/* Only send gratuitous ARP if VIP are set */
	if (!VRRP_VIP_ISSET(vrrp))
		return;

	/* send gratuitous arp for each virtual ip */
	for (j = 0; j < rep; j++) {
		if (!LIST_ISEMPTY(vrrp->vip)) {
			for (e = LIST_HEAD(vrrp->vip); e; ELEMENT_NEXT(e)) {
				ipaddress = ELEMENT_DATA(e);
				vrrp_send_update(vrrp, ipaddress, !j);
			}
		}

		if (!LIST_ISEMPTY(vrrp->evip)) {
			for (e = LIST_HEAD(vrrp->evip); e; ELEMENT_NEXT(e)) {
				ipaddress = ELEMENT_DATA(e);
				vrrp_send_update(vrrp, ipaddress, !j);
			}
		}
	}
}

static void
vrrp_remove_delayed_arp(vrrp_t *vrrp)
{
	ip_address_t *ipaddress;
	element e;

	if (!LIST_ISEMPTY(vrrp->vip)) {
		for (e = LIST_HEAD(vrrp->vip); e; ELEMENT_NEXT(e)) {
			ipaddress = ELEMENT_DATA(e);
			ipaddress->garp_gna_pending = false;
		}
	}

	if (!LIST_ISEMPTY(vrrp->evip)) {
		for (e = LIST_HEAD(vrrp->evip); e; ELEMENT_NEXT(e)) {
			ipaddress = ELEMENT_DATA(e);
			ipaddress->garp_gna_pending = false;
		}
	}
	vrrp->garp_pending = false;
	vrrp->gna_pending = false;
}

/* becoming master */
static void
vrrp_state_become_master(vrrp_t * vrrp)
{
	interface_t *ifp ;

	++vrrp->stats->become_master;

	if (vrrp->version == VRRP_VERSION_3)
		log_message(LOG_INFO, "VRRP_Instance(%s) using locally configured advertisement interval (%d milli-sec)",
					vrrp->iname, vrrp->adver_int / (TIMER_HZ / 1000));

	/* add the ip addresses */
	vrrp_handle_accept_mode(vrrp, IPADDRESS_ADD, false);
	if (!LIST_ISEMPTY(vrrp->vip))
		vrrp_handle_ipaddress(vrrp, IPADDRESS_ADD, VRRP_VIP_TYPE);
	if (!LIST_ISEMPTY(vrrp->evip))
		vrrp_handle_ipaddress(vrrp, IPADDRESS_ADD, VRRP_EVIP_TYPE);
	vrrp->vipset = 1;

#ifdef _HAVE_FIB_ROUTING_
	/* add virtual routes */
	if (!LIST_ISEMPTY(vrrp->vroutes))
		vrrp_handle_iproutes(vrrp, IPROUTE_ADD);

	/* add virtual rules */
	if (!LIST_ISEMPTY(vrrp->vrules))
		vrrp_handle_iprules(vrrp, IPRULE_ADD, false);
#endif

	kernel_netlink_poll();

	/* remotes neighbour update */
	if (vrrp->family == AF_INET6) {
		/* Refresh whether we are acting as a router for NA messages */
		ifp = IF_BASE_IFP(vrrp->ifp);
		ifp->gna_router = get_ipv6_forwarding(ifp);
	}
	vrrp_send_link_update(vrrp, vrrp->garp_rep);

	/* set refresh timer */
	if (!timer_isnull(vrrp->garp_refresh)) {
		vrrp->garp_refresh_timer = timer_add_now(vrrp->garp_refresh);
	}

	/* Check if notify is needed */
	notify_instance_exec(vrrp, VRRP_STATE_MAST);

#ifdef _WITH_SNMP_KEEPALIVED_
	vrrp_snmp_instance_trap(vrrp);
#endif
#ifdef _WITH_SNMP_RFCV2_
	vrrp_rfcv2_snmp_new_master_trap(vrrp);
#endif
#ifdef _WITH_SNMP_RFCV3_
	vrrp_rfcv3_snmp_new_master_notify(vrrp);
#endif

#ifdef _WITH_LVS_
	/* Check if sync daemon handling is needed */
	if (global_data->lvs_syncd.vrrp == vrrp)
		ipvs_syncd_master(&global_data->lvs_syncd);
#endif
	vrrp->last_transition = timer_now();
}

void
vrrp_state_goto_master(vrrp_t * vrrp)
{
	if (vrrp->sync && !vrrp_sync_goto_master(vrrp))
		return;

	vrrp->state = VRRP_STATE_MAST;
	vrrp_state_master_tx(vrrp);
}

/* leaving master state */
void
vrrp_restore_interface(vrrp_t * vrrp, bool advF, bool force)
{
	/* if we stop vrrp, warn the other routers to speed up the recovery */
	if (advF) {
		vrrp_send_adv(vrrp, VRRP_PRIO_STOP);
		++vrrp->stats->pri_zero_sent;
		syslog(LOG_INFO, "VRRP_Instance(%s) sent 0 priority",
		       vrrp->iname);
	}

#ifdef _HAVE_FIB_ROUTING_
	/* remove virtual rules */
	if (!LIST_ISEMPTY(vrrp->vrules))
		vrrp_handle_iprules(vrrp, IPRULE_DEL, force);

	/* remove virtual routes */
	if (!LIST_ISEMPTY(vrrp->vroutes))
		vrrp_handle_iproutes(vrrp, IPROUTE_DEL);
#endif

	/* empty the delayed arp list */
	vrrp_remove_delayed_arp(vrrp);

	/*
	 * Remove the ip addresses.
	 *
	 * If started with "--dont-release-vrrp" then try to remove
	 * addresses even if we didn't add them during this run.
	 *
	 * If "--release-vips" is set then try to release any virtual addresses.
	 * kill -1 tells keepalived to reread its config.  If a config change
	 * (such as lower priority) causes astate transition to backup then
	 * keepalived doesn't remove the VIPs.  Then we have duplicate IP addresses
	 * on both master/backup.
	 */
	if (force ||
	    VRRP_VIP_ISSET(vrrp) ||
	    __test_bit(DONT_RELEASE_VRRP_BIT, &debug) ||
	    __test_bit(RELEASE_VIPS_BIT, &debug)) {
		if (!LIST_ISEMPTY(vrrp->vip))
			vrrp_handle_ipaddress(vrrp, IPADDRESS_DEL, VRRP_VIP_TYPE);
		if (!LIST_ISEMPTY(vrrp->evip))
			vrrp_handle_ipaddress(vrrp, IPADDRESS_DEL, VRRP_EVIP_TYPE);
		vrrp_handle_accept_mode(vrrp, IPADDRESS_DEL, force);
		vrrp->vipset = 0;
	}
}

void
vrrp_state_leave_master(vrrp_t * vrrp)
{
#ifdef _WITH_LVS_
	if (VRRP_VIP_ISSET(vrrp)) {
		/* Check if sync daemon handling is needed */
		if (global_data->lvs_syncd.vrrp == vrrp)
			ipvs_syncd_backup(&global_data->lvs_syncd);
	}
#endif

	/* set the new vrrp state */
// TODO merge the code blocks of the switch statement
	switch (vrrp->wantstate) {
	case VRRP_STATE_BACK:
		log_message(LOG_INFO, "VRRP_Instance(%s) Entering BACKUP STATE", vrrp->iname);
		vrrp_restore_interface(vrrp, false, false);
		vrrp->state = VRRP_STATE_BACK;
		notify_instance_exec(vrrp, VRRP_STATE_BACK);
		vrrp->preempt_time.tv_sec = 0;
#ifdef _WITH_SNMP_KEEPALIVED_
		vrrp_snmp_instance_trap(vrrp);
#endif
// TODO - if we are called due to receiving a higher priority advert, do we overwrite master adver int ?
		vrrp->master_adver_int = vrrp->adver_int;
		break;
	case VRRP_STATE_GOTO_FAULT:
		log_message(LOG_INFO, "VRRP_Instance(%s) Entering FAULT STATE", vrrp->iname);
		vrrp_restore_interface(vrrp, false, false);
		vrrp->state = VRRP_STATE_FAULT;
		notify_instance_exec(vrrp, VRRP_STATE_FAULT);
		vrrp_send_adv(vrrp, VRRP_PRIO_STOP);
#ifdef _WITH_SNMP_KEEPALIVED_
		vrrp_snmp_instance_trap(vrrp);
#endif
		break;
	}

	/* Set the down timer */
	vrrp->ms_down_timer = 3 * vrrp->master_adver_int + VRRP_TIMER_SKEW(vrrp);
	vrrp_init_instance_sands(vrrp);
	++vrrp->stats->release_master;
	vrrp->last_transition = timer_now();
}

void
vrrp_state_leave_fault(vrrp_t * vrrp)
{
	/* set the new vrrp state */
// TODO merge the code blocks of the switch statement
	switch (vrrp->wantstate) {
	case VRRP_STATE_BACK:
		log_message(LOG_INFO, "VRRP_Instance(%s) Entering BACKUP STATE", vrrp->iname);
		vrrp->state = VRRP_STATE_BACK;
		notify_instance_exec(vrrp, VRRP_STATE_BACK);
		vrrp->preempt_time.tv_sec = 0;
#ifdef _WITH_SNMP_KEEPALIVED_
		vrrp_snmp_instance_trap(vrrp);
#endif
		vrrp->master_adver_int = vrrp->adver_int;
		break;
	case VRRP_STATE_MAST:
		vrrp_state_goto_master(vrrp);
		break;
	case VRRP_STATE_GOTO_FAULT:
		log_message(LOG_INFO, "VRRP_Instance(%s) Entering FAULT STATE", vrrp->iname);
		if (vrrp->state == VRRP_STATE_MAST) {
			vrrp_send_adv(vrrp, VRRP_PRIO_STOP);
			vrrp_restore_interface(vrrp, false, false);
		}
		vrrp->state = VRRP_STATE_FAULT;
		notify_instance_exec(vrrp, VRRP_STATE_FAULT);
#ifdef _WITH_SNMP_KEEPALIVED_
		vrrp_snmp_instance_trap(vrrp);
#endif
		break;
	}

	/* Set the down timer */
	vrrp->master_adver_int = vrrp->adver_int;
	vrrp->ms_down_timer = 3 * vrrp->master_adver_int + VRRP_TIMER_SKEW(vrrp);
	vrrp_init_instance_sands(vrrp);
	vrrp->last_transition = timer_now();
}

/* BACKUP state processing */
void
vrrp_state_backup(vrrp_t * vrrp, char *buf, ssize_t buflen)
{
	vrrphdr_t *hd;
	ssize_t ret = 0;
	unsigned master_adver_int, proto;
	bool check_addr = false;
	timeval_t new_ms_down_timer;
	bool ignore_advert = false;

	/* Process the incoming packet */
	hd = vrrp_get_header(vrrp->family, buf, &proto);
	if (!vrrp->skip_check_adv_addr ||
	    vrrp->master_saddr.ss_family != vrrp->pkt_saddr.ss_family)
		check_addr = true;
	else {
		/* Check if the addresses are different */
		if (vrrp->pkt_saddr.ss_family == AF_INET) {
			if (((struct sockaddr_in*)&vrrp->pkt_saddr)->sin_addr.s_addr != ((struct sockaddr_in*)&vrrp->master_saddr)->sin_addr.s_addr)
				check_addr = true ;
		} else {
			if (!IN6_ARE_ADDR_EQUAL(&((struct sockaddr_in6*)&vrrp->pkt_saddr)->sin6_addr, &((struct sockaddr_in6*)&vrrp->master_saddr)->sin6_addr))
				check_addr = true;
		}
	}
	ret = vrrp_check_packet(vrrp, buf, buflen, check_addr);

	if (ret != VRRP_PACKET_OK) {
		log_message(LOG_INFO, "VRRP_Instance(%s) ignoring received advertisment..." ,  vrrp->iname);

		ignore_advert = true;
	} else if (hd->priority == 0) {
		log_message(LOG_INFO, "(%s): Backup received priority 0 advertisement", vrrp->iname);
		vrrp->ms_down_timer = VRRP_TIMER_SKEW(vrrp);
#ifdef _WITH_SNMP_RFCV3_
		vrrp->stats->master_reason = VRRPV3_MASTER_REASON_PRIORITY;
#endif
	} else if (vrrp->nopreempt ||
		   hd->priority >= vrrp->effective_priority ||
		   (vrrp->preempt_delay &&
		    (!vrrp->preempt_time.tv_sec ||
		     timer_cmp(vrrp->preempt_time, timer_now()) > 0))) {
// TODO - why all the above checks - in particular what would preempt_time == 0 && preempt_delay mean?
		if (vrrp->version == VRRP_VERSION_3) {
			master_adver_int = (ntohs(hd->v3.adver_int) & 0x0FFF) * TIMER_CENTI_HZ;
			/* As per RFC5798, set Master_Adver_Interval to Adver Interval contained
			 * in the ADVERTISEMENT
			 */
			if (vrrp->master_adver_int != master_adver_int) {
				log_message(LOG_INFO, "(%s): advertisement interval updated to %d milli-sec from %d milli-sec",
						vrrp->iname, master_adver_int / (TIMER_HZ / 1000), vrrp->master_adver_int / (TIMER_HZ / 1000));
				vrrp->master_adver_int = master_adver_int;
			}
		}
		vrrp->ms_down_timer = 3 * vrrp->master_adver_int + VRRP_TIMER_SKEW(vrrp);
		vrrp->master_saddr = vrrp->pkt_saddr;
		vrrp->master_priority = hd->priority;

		if (vrrp->preempt_delay) {
			if (hd->priority >= vrrp->effective_priority) {
				if (vrrp->preempt_time.tv_sec) {
					log_message(LOG_INFO,
						"%s(%s) stop preempt delay",
						"VRRP_Instance", vrrp->iname);
					vrrp->preempt_time.tv_sec = 0;
				}
			} else if (!vrrp->preempt_time.tv_sec) {
				log_message(LOG_INFO,
					"%s(%s) start preempt delay(%ld)",
					"VRRP_Instance", vrrp->iname,
					vrrp->preempt_delay / TIMER_HZ);
				vrrp->preempt_time = timer_add_long(timer_now(), vrrp->preempt_delay);
			}
		}
	} else {
		/* !nopreempt and lower priority advert and any preempt delay timer has expired */
		log_message(LOG_INFO, "VRRP_Instance(%s) received lower prio advert (%d) - discarding", vrrp->iname, hd->priority);

		ignore_advert = true;
	}

	if (ignore_advert) {
		/* We need to reduce the down timer since we have ignored the advert */
		new_ms_down_timer = timer_sub(vrrp->sands, set_time_now());
		vrrp->ms_down_timer = new_ms_down_timer.tv_sec < 0 ? 0 : (uint32_t)(new_ms_down_timer.tv_sec * TIMER_HZ + new_ms_down_timer.tv_usec);
	}
}

/* MASTER state processing */
void
vrrp_state_master_tx(vrrp_t * vrrp)
{
	if (!VRRP_VIP_ISSET(vrrp)) {
		log_message(LOG_INFO, "VRRP_Instance(%s) Entering MASTER STATE"
				    , vrrp->iname);
		vrrp_state_become_master(vrrp);
		/*
		 * If we catch the master transition
		 * register a gratuitous arp thread delayed to garp_delay secs.
		 */
		if (vrrp->garp_delay)
			thread_add_timer(master, vrrp_gratuitous_arp_thread,
					 vrrp, vrrp->garp_delay);
		vrrp_smtp_notifier(vrrp);
	} else if (!timer_isnull(vrrp->garp_refresh) &&
		   timer_cmp(time_now, vrrp->garp_refresh_timer) > 0) {
		vrrp_send_link_update(vrrp, vrrp->garp_refresh_rep);
		vrrp->garp_refresh_timer = timer_add_now(vrrp->garp_refresh);
	}

	vrrp_send_adv(vrrp, vrrp->effective_priority);
}

static int
vrrp_saddr_cmp(struct sockaddr_storage *addr, vrrp_t *vrrp)
{
	interface_t *ifp = vrrp->ifp;

	/* Simple sanity */
	if (vrrp->saddr.ss_family && addr->ss_family != vrrp->saddr.ss_family)
		return 0;

	/* Configured source IP address */
	if (vrrp->saddr.ss_family)
		return inet_sockaddrcmp(addr, &vrrp->saddr);

	/* Default interface source IP address */
	if (addr->ss_family == AF_INET)
		return inet_inaddrcmp(addr->ss_family,
				      &((struct sockaddr_in *) addr)->sin_addr,
				      &ifp->sin_addr);
	if (addr->ss_family == AF_INET6)
		return inet_inaddrcmp(addr->ss_family,
				      &((struct sockaddr_in6 *) addr)->sin6_addr,
				      &ifp->sin6_addr);
	return 0;
}

// TODO Return true to leave master state, false to remain master
// TODO make functions bool
// TODO check all uses of master_adver_int (and simplify for VRRPv2)
// TODO check all uses of effective_priority
// TODO wantstate must be >= state
// TODO SKEW_TIME should use master_adver_int USUALLY!!!
int
vrrp_state_master_rx(vrrp_t * vrrp, char *buf, ssize_t buflen)
{
	vrrphdr_t *hd;
	ssize_t ret;
	unsigned proto = 0;
#ifdef _WITH_VRRP_AUTH_
	ipsec_ah_t *ah;
#endif
	unsigned master_adver_int;
	int addr_cmp;

	/* return on link failure */
	if (vrrp->wantstate == VRRP_STATE_GOTO_FAULT) {
		vrrp->master_adver_int = vrrp->adver_int;
		vrrp->ms_down_timer = 3 * vrrp->master_adver_int + VRRP_TIMER_SKEW(vrrp);
		vrrp->state = VRRP_STATE_FAULT;
		notify_instance_exec(vrrp, VRRP_STATE_FAULT);
		vrrp->last_transition = timer_now();
		return 1;
	}

	/* Process the incoming packet */
	hd = vrrp_get_header(vrrp->family, buf, &proto);
	ret = vrrp_check_packet(vrrp, buf, buflen, true);

	if (ret != VRRP_PACKET_OK) {
		log_message(LOG_INFO,
		       "VRRP_Instance(%s) Dropping received VRRP packet...",
		       vrrp->iname);
		return 0;
	}

	if (hd->priority == 0) {
		log_message(LOG_INFO, "(%s): Master received priority 0 message", vrrp->iname);
		vrrp_send_adv(vrrp, vrrp->effective_priority);
		return 0;
	}

	addr_cmp = vrrp_saddr_cmp(&vrrp->pkt_saddr, vrrp);

	if (hd->priority == vrrp->effective_priority && addr_cmp == 0)
		log_message(LOG_INFO, "(%s): WARNING - equal priority advert received from remote host with our IP address.", vrrp->iname);

	if (hd->priority < vrrp->effective_priority ||
		   (hd->priority == vrrp->effective_priority &&
		    addr_cmp < 0)) {
		/* We receive a lower prio adv we just refresh remote ARP cache */
		log_message(LOG_INFO, "VRRP_Instance(%s) Received advert with lower priority %d, ours %d"
				      ", forcing new election", vrrp->iname, hd->priority, vrrp->effective_priority);
#ifdef _WITH_VRRP_AUTH_
		if (proto == IPPROTO_IPSEC_AH) {
			ah = (ipsec_ah_t *) (buf + sizeof(struct iphdr));
			log_message(LOG_INFO, "VRRP_Instance(%s) IPSEC-AH : Syncing seq_num"
					      " - Increment seq"
					    , vrrp->iname);
			vrrp->ipsecah_counter.seq_number = ntohl(ah->seq_number) + 1;
			vrrp->ipsecah_counter.cycle = false;
		}
#endif
		if (!vrrp->lower_prio_no_advert)
			vrrp_send_adv(vrrp, vrrp->effective_priority);
		if (vrrp->garp_lower_prio_rep) {
			vrrp_send_link_update(vrrp, vrrp->garp_lower_prio_rep);
			if (vrrp->garp_lower_prio_delay)
				thread_add_timer(master, vrrp_lower_prio_gratuitous_arp_thread,
						 vrrp, vrrp->garp_lower_prio_delay);
		}
		return 0;
	}

	/* If we are configured as the address owner (priority == 255), and we receive an advertisement 
	 * from another system indicating it is also the address owner, then there is a clear conflict.
	 * Report a configuration error, and drop our priority as a workaround. */
	if (hd->priority == VRRP_PRIO_OWNER &&
	    vrrp->effective_priority == VRRP_PRIO_OWNER) {
		log_message(LOG_INFO, "(%s): CONFIGURATION ERROR: local instance and a remote instance are both configured as address owner, please fix - reducing local priority", vrrp->iname);
		vrrp->effective_priority--;
		if (vrrp->base_priority > 1)
			vrrp->base_priority--;
	}

	if (hd->priority > vrrp->effective_priority ||
	    (hd->priority == vrrp->effective_priority && addr_cmp > 0)) {
		log_message(LOG_INFO, "VRRP_Instance(%s) Received advert with higher priority %d, ours %d"
				    , vrrp->iname, hd->priority, vrrp->effective_priority);
#ifdef _WITH_VRRP_AUTH_
		if (proto == IPPROTO_IPSEC_AH) {
			ah = (ipsec_ah_t *) (buf + sizeof(struct iphdr));
			log_message(LOG_INFO, "VRRP_Instance(%s) IPSEC-AH : Syncing seq_num"
					      " - Decrement seq"
					    , vrrp->iname);
			vrrp->ipsecah_counter.seq_number = ntohl(ah->seq_number) - 1;
			vrrp->ipsecah_counter.cycle = false;
		}
#endif

		if (vrrp->version == VRRP_VERSION_3) {
			master_adver_int = (ntohs(hd->v3.adver_int) & 0x0FFF) * TIMER_CENTI_HZ;
			/* As per RFC5798, set Master_Adver_Interval to Adver Interval contained
			 * in the ADVERTISEMENT
			 */
			if (vrrp->master_adver_int != master_adver_int) {
				log_message(LOG_INFO, "(%s): advertisement interval updated from %d to %d milli-sec from higher priority master",
						vrrp->iname, vrrp->master_adver_int / (TIMER_HZ / 1000), master_adver_int / (TIMER_HZ / 1000));
				vrrp->master_adver_int = master_adver_int;
			}
		}
		vrrp->ms_down_timer = 3 * vrrp->master_adver_int + VRRP_TIMER_SKEW(vrrp);
		vrrp->master_priority = hd->priority;
		vrrp->wantstate = VRRP_STATE_BACK;
		vrrp->state = VRRP_STATE_BACK;
		return 1;
	}

	return 0;
}

int
vrrp_state_fault_rx(vrrp_t * vrrp, char *buf, ssize_t buflen)
{
	vrrphdr_t *hd;
	ssize_t ret = 0;
	unsigned proto;

	/* Process the incoming packet */
	hd = vrrp_get_header(vrrp->family, buf, &proto);
	ret = vrrp_check_packet(vrrp, buf, buflen, true);

	if (ret != VRRP_PACKET_OK) {
		log_message(LOG_INFO, "VRRP_Instance(%s) Dropping received VRRP packet..."
				    , vrrp->iname);
		return 0;
	}

	if (vrrp->base_priority == VRRP_PRIO_OWNER ||
	    (vrrp->effective_priority > hd->priority && !vrrp->nopreempt))
		return 1;

	return 0;
}

static void
add_vrrp_to_interface(vrrp_t *vrrp, interface_t *ifp)
{
	if (!LIST_EXISTS(ifp->tracking_vrrp))
		ifp->tracking_vrrp = alloc_list(NULL, NULL);
	list_add(ifp->tracking_vrrp, vrrp);

	/* If the interface is down, record it against the vrrp instance */
	if (!FLAGS_UP(ifp->ifi_flags))
		vrrp->num_script_if_fault++;
}

/* check for minimum configuration requirements */
static bool
chk_min_cfg(vrrp_t * vrrp)
{
	if (vrrp->vrid == 0) {
		log_message(LOG_INFO, "VRRP_Instance(%s) the virtual id must be set!",
		       vrrp->iname);
		return false;
	}
	if (!vrrp->ifp) {
		log_message(LOG_INFO, "VRRP_Instance(%s) Unknown interface !",
		       vrrp->iname);
		return false;
	}

	return true;
}

/* open a VRRP sending socket */
int
open_vrrp_send_socket(sa_family_t family, int proto, interface_t *ifp, bool unicast)
{
	int fd = -1;

	if (family != AF_INET && family != AF_INET6) {
		log_message(LOG_INFO, "cant open raw socket. unknown family=%d"
				    , family);
		return -1;
	}

	/* Create and init socket descriptor */
	fd = socket(family, SOCK_RAW | SOCK_CLOEXEC, proto);
	if (fd < 0) {
		log_message(LOG_INFO, "cant open raw socket. errno=%d", errno);
		return -1;
	}
#if !HAVE_DECL_SOCK_CLOEXEC
	set_sock_flags(fd, F_SETFD, FD_CLOEXEC);
#endif

	if (family == AF_INET) {
		/* Set v4 related */
		if_setsockopt_mcast_all(family, &fd);
		if_setsockopt_hdrincl(&fd);
		if (unicast)
			if_setsockopt_bindtodevice(&fd, ifp);
	} else if (family == AF_INET6) {
		/* Set v6 related */
		if_setsockopt_ipv6_checksum(&fd);
		if (!unicast)
			if_setsockopt_mcast_hops(family, &fd);
	}

	if (!unicast) {
		if_setsockopt_mcast_if(family, &fd, ifp);
		if_setsockopt_mcast_loop(family, &fd);
	}

	if_setsockopt_priority(&fd, family);

	if (fd < 0)
		return -1;

	return fd;
}

/* open a VRRP socket and join the multicast group. */
int
open_vrrp_read_socket(sa_family_t family, int proto, interface_t *ifp, bool unicast)
{
	int fd = -1;

	/* open the socket */
	fd = socket(family, SOCK_RAW | SOCK_CLOEXEC, proto);
	if (fd < 0) {
		int err = errno;
		log_message(LOG_INFO, "cant open raw socket. errno=%d", err);
		return -1;
	}
#if !HAVE_DECL_SOCK_CLOEXEC
	set_sock_flags(fd, F_SETFD, FD_CLOEXEC);
#endif

	/* Ensure no unwanted multicast packets are queued to this interface */
	if (family == AF_INET)
		if_setsockopt_mcast_all(family, &fd);

	if (!unicast) {
		/* Join the VRRP multicast group */
		if_join_vrrp_group(family, &fd, ifp);
	}

	/* Need to bind read socket so only process packets for interface we're
	 * interested in.
	 *
	 * This is applicable for both unicast and multicast operation as well as
	 * IPv4 and IPv6.
	 */
	if_setsockopt_bindtodevice(&fd, ifp);

	if (fd < 0)
		return -1;

	if (family == AF_INET6) {
		/* Let kernel calculate checksum. */
		if_setsockopt_ipv6_checksum(&fd);
	}

	return fd;
}

static void
close_vrrp_socket(vrrp_t * vrrp)
{
	if (LIST_ISEMPTY(vrrp->unicast_peer))
		if_leave_vrrp_group(vrrp->family, vrrp->fd_in, vrrp->ifp);

	close(vrrp->fd_in);
	close(vrrp->fd_out);
}

int
new_vrrp_socket(vrrp_t * vrrp)
{
	int old_fd = vrrp->fd_in;
	int proto;
	interface_t *ifp;
	bool unicast;

	/* close the desc & open a new one */
	close_vrrp_socket(vrrp);
	remove_vrrp_fd_bucket(vrrp);
#ifdef _WITH_VRRP_AUTH_
	if (vrrp->version == VRRP_VERSION_2)
		proto =(vrrp->auth_type == VRRP_AUTH_AH) ? IPPROTO_IPSEC_AH :
				IPPROTO_VRRP;
	else
#endif
		proto = IPPROTO_VRRP;
#ifdef _HAVE_VRRP_VMAC_
	ifp = __test_bit(VRRP_VMAC_XMITBASE_BIT, &vrrp->vmac_flags) ? IF_BASE_IFP(vrrp->ifp) : vrrp->ifp;
#else
	ifp = vrrp->ifp;
#endif
	unicast = !LIST_ISEMPTY(vrrp->unicast_peer);
	vrrp->fd_in = open_vrrp_read_socket(vrrp->family, proto, ifp, unicast);
	vrrp->fd_out = open_vrrp_send_socket(vrrp->family, proto, ifp, unicast);
	alloc_vrrp_fd_bucket(vrrp);

	/* Sync the other desc */
	set_vrrp_fd_bucket(old_fd, vrrp);

	return vrrp->fd_in;
}

/* Try to find a VRRP instance */
static vrrp_t *
vrrp_exist(vrrp_t *old_vrrp)
{
	element e;
	vrrp_t *vrrp;

	if (LIST_ISEMPTY(vrrp_data->vrrp))
		return NULL;

	for (e = LIST_HEAD(vrrp_data->vrrp); e; ELEMENT_NEXT(e)) {
		vrrp = ELEMENT_DATA(e);
		if (vrrp->vrid != old_vrrp->vrid ||
		    vrrp->family != old_vrrp->family)
			continue;

#ifndef _HAVE_VRRP_VMAC_
		if (vrrp->ifp->ifindex == old_vrrp->ifp->ifindex)
			return vrrp;
#else
		if (__test_bit(VRRP_VMAC_BIT, &vrrp->vmac_flags) != __test_bit(VRRP_VMAC_BIT, &old_vrrp->vmac_flags))
			continue;
		if (!__test_bit(VRRP_VMAC_BIT, &vrrp->vmac_flags)) {
			if (vrrp->ifp->ifindex == old_vrrp->ifp->ifindex)
				return vrrp;
			continue;
		}

		if (vrrp->ifp->base_ifp->ifindex == old_vrrp->ifp->base_ifp->ifindex)
			return vrrp;
#endif
	}

	return NULL;
}

/* handle terminate state phase 1 */
void
restore_vrrp_interfaces(void)
{
	list l = vrrp_data->vrrp;
	element e;
	vrrp_t *vrrp;

	/* Ensure any interfaces are in backup mode,
	 * sending a priority 0 vrrp message
	 */
	for (e = LIST_HEAD(l); e; ELEMENT_NEXT(e)) {
		vrrp = ELEMENT_DATA(e);
		/* Remove VIPs/VROUTEs/VRULEs */
		if (vrrp->state == VRRP_STATE_MAST)
			vrrp_restore_interface(vrrp, true, false);
	}
}

/* handle terminate state */
void
shutdown_vrrp_instances(void)
{
	list l = vrrp_data->vrrp;
	element e;
	vrrp_t *vrrp;

	for (e = LIST_HEAD(l); e; ELEMENT_NEXT(e)) {
		vrrp = ELEMENT_DATA(e);

#ifdef _HAVE_VRRP_VMAC_
		/* Remove VMAC. If we are shutting down due to a configuration
		 * error, the VMACs may not be set up yet, and vrrp->ifp may
		 * still point to the physical interface. */
		if (__test_bit(VRRP_VMAC_BIT, &vrrp->vmac_flags) && vrrp->ifp->vmac)
			netlink_link_del_vmac(vrrp);
#endif

		if (vrrp->ifp->reset_promote_secondaries)
			reset_promote_secondaries(vrrp->ifp);

		/* Run stop script */
		if (vrrp->script_stop)
			notify_exec(vrrp->script_stop);

#ifdef _WITH_LVS_
		/*
		 * Stop stalled syncd. IPVS syncd state is the
		 * same as VRRP instance one. We need here to
		 * stop stalled syncd thread according to last
		 * VRRP instance state.
		 */
		if (global_data->lvs_syncd.vrrp == vrrp)
			ipvs_syncd_cmd(IPVS_STOPDAEMON, &global_data->lvs_syncd,
				       (vrrp->state == VRRP_STATE_MAST) ? IPVS_MASTER: IPVS_BACKUP,
				       true, false);
#endif
	}
}

/* complete vrrp structure */
static bool
vrrp_complete_instance(vrrp_t * vrrp)
{
#ifdef _HAVE_VRRP_VMAC_
	char ifname[IFNAMSIZ];
	vrrp_t *vrrp_o;
	interface_t *ifp;
#endif
	element e;
	ip_address_t *vip;
	size_t hdr_len;
	size_t max_addr;
	size_t i;
	element next;
	bool interface_already_existed = false;

	if (vrrp->strict_mode == PARAMETER_UNSET)
		vrrp->strict_mode = global_data->vrrp_strict;

	if (vrrp->family == AF_INET6) {
		if (vrrp->version == VRRP_VERSION_2 && vrrp->strict_mode) {
			log_message(LOG_INFO,"(%s): cannot use IPv6 with VRRP version 2; setting version 3", vrrp->iname);
			vrrp->version = VRRP_VERSION_3;
		}
		else if (!vrrp->version)
			vrrp->version = VRRP_VERSION_3;
	}

	/* Default to IPv4. This can only happen if no VIPs are specified. */
	if (vrrp->family == AF_UNSPEC)
		vrrp->family = AF_INET;

	if (vrrp->version == 0) {
		if (vrrp->family == AF_INET6)
			vrrp->version = VRRP_VERSION_3;
		else
			vrrp->version = global_data->vrrp_version;
	}

	if (LIST_ISEMPTY(vrrp->vip) && (vrrp->version == VRRP_VERSION_3 || vrrp->family == AF_INET6 || vrrp->strict_mode)) {
		log_message(LOG_INFO, "(%s): No VIP specified; at least one is required", vrrp->iname);
		return false;
	}

#ifdef _WITH_VRRP_AUTH_
	if (vrrp->strict_mode && vrrp->auth_type != VRRP_AUTH_NONE) {
		log_message(LOG_INFO, "(%s): Strict mode does not support authentication. Ignoring.", vrrp->iname);
		vrrp->auth_type = VRRP_AUTH_NONE;
	}
	else if (vrrp->version == VRRP_VERSION_3 && vrrp->auth_type != VRRP_AUTH_NONE) {
		log_message(LOG_INFO, "(%s): VRRP version 3 does not support authentication. Ignoring.", vrrp->iname);
		vrrp->auth_type = VRRP_AUTH_NONE;
	}
	else if (vrrp->auth_type != VRRP_AUTH_NONE && !vrrp->auth_data[0]) {
		log_message(LOG_INFO, "(%s): Authentication specified but no password given. Ignoring", vrrp->iname);
		vrrp->auth_type = VRRP_AUTH_NONE;
	}
	else if (vrrp->family == AF_INET6 && vrrp->auth_type == VRRP_AUTH_AH) {
		log_message(LOG_INFO, "(%s): Cannot use AH authentication with IPv6 - ignoring", vrrp->iname);
		vrrp->auth_type = VRRP_AUTH_NONE;
	}
	else if (vrrp->auth_type == VRRP_AUTH_AH && vrrp->init_state == VRRP_STATE_MAST && vrrp->base_priority != VRRP_PRIO_OWNER) {
		/* We need to have received an advert to get the AH sequence no before taking over, if possible */
		log_message(LOG_INFO, "(%s): Initial state master is incompatible with AH authentication - clearing", vrrp->iname);
		vrrp->init_state = VRRP_STATE_BACK;
	}
#endif

	if (!chk_min_cfg(vrrp))
		return false;

	/* unicast peers aren't allowed in strict mode */
	if (vrrp->strict_mode && !LIST_ISEMPTY(vrrp->unicast_peer)) {
		log_message(LOG_INFO, "(%s): Unicast peers are not supported in strict mode", vrrp->iname);
		return false;
	}

	/* If the addresses are IPv6, then the first one must be link local */
	if (vrrp->family == AF_INET6 && LIST_ISEMPTY(vrrp->unicast_peer) &&
		  !IN6_IS_ADDR_LINKLOCAL(&((ip_address_t *)LIST_HEAD(vrrp->vip)->data)->u.sin6_addr)) {
		log_message(LOG_INFO, "(%s): the first IPv6 VIP address must be link local", vrrp->iname);
	}

	/* Check we can fit the VIPs into a packet */
	if (vrrp->family == AF_INET) {
		hdr_len = sizeof(struct ether_header) + sizeof(struct iphdr) + sizeof(vrrphdr_t);

		if (vrrp->version == VRRP_VERSION_2) {
			hdr_len += VRRP_AUTH_LEN;

#ifdef _WITH_VRRP_AUTH_
			if (vrrp->auth_type == VRRP_AUTH_AH)
				hdr_len += vrrp_ipsecah_len();
#endif
		}

		max_addr = (vrrp->ifp->mtu - hdr_len) / sizeof(struct in_addr);
	} else {
		hdr_len = sizeof(struct ether_header) + sizeof(struct ip6_hdr) + sizeof(vrrphdr_t);
		max_addr = (vrrp->ifp->mtu - hdr_len) / sizeof(struct in6_addr);
	}

	/* Count IP addrs field is 8 bits wide, giving a maximum address count of 255 */
	if (max_addr > VRRP_MAX_ADDR)
		max_addr = VRRP_MAX_ADDR;

	/* Move any extra addresses to be evips. We won't advertise them, but at least we can respond to them */
	if (!LIST_ISEMPTY(vrrp->vip) && LIST_SIZE(vrrp->vip) > max_addr) {
		log_message(LOG_INFO, "(%s): Number of VIPs (%d) exceeds maximum/space available in packet (max %zu addresses) - excess moved to eVIPs",
				vrrp->iname, LIST_SIZE(vrrp->vip), max_addr);
		for (i = 0, e = LIST_HEAD(vrrp->vip); e; i++, e = next) {
			next = e->next;
			if (i < max_addr)
				continue;
			vip = ELEMENT_DATA(e);
			list_del(vrrp->vip, vip);
			if (!LIST_EXISTS(vrrp->evip))
				vrrp->evip = alloc_list(free_ipaddress, dump_ipaddress);
			list_add(vrrp->evip, vip);
		}
	}

	if (vrrp->base_priority == 0) {
		if (vrrp->init_state == VRRP_STATE_MAST)
			vrrp->base_priority = VRRP_PRIO_OWNER;
		else
			vrrp->base_priority = VRRP_PRIO_DFL;
	}
	else if (vrrp->init_state == VRRP_STATE_INIT)
		vrrp->init_state = vrrp->base_priority == VRRP_PRIO_OWNER ? VRRP_STATE_MAST : VRRP_STATE_BACK;
	else if (vrrp->strict_mode &&
		 ((vrrp->init_state == VRRP_STATE_MAST) != (vrrp->base_priority == VRRP_PRIO_OWNER))) {
			log_message(LOG_INFO,"(%s): State MASTER must match being address owner", vrrp->iname);
			vrrp->init_state = vrrp->base_priority == VRRP_PRIO_OWNER ? VRRP_STATE_MAST : VRRP_STATE_BACK;
	}

	vrrp->effective_priority = vrrp->base_priority;
	vrrp->total_priority = vrrp->base_priority;

	if (vrrp->init_state == VRRP_STATE_MAST) {
		if (vrrp->nopreempt) {
			log_message(LOG_INFO, "(%s): Warning - nopreempt will not work with initial state MASTER - clearing", vrrp->iname);
			vrrp->nopreempt = false;
		}
		if (vrrp->preempt_delay) {
			log_message(LOG_INFO, "(%s): Warning - preempt delay will not work with initial state MASTER - clearing", vrrp->iname);
			vrrp->preempt_delay = false;
		}
	}
	if (vrrp->preempt_delay) {
		if (vrrp->strict_mode) {
			log_message(LOG_INFO, "(%s): preempt_delay is incompatible with strict mode - resetting", vrrp->iname);
			vrrp->preempt_delay = 0;
		}
		if (vrrp->nopreempt) {
			log_message(LOG_INFO, "(%s): preempt_delay is incompatible with nopreempt mode - resetting", vrrp->iname);
			vrrp->preempt_delay = 0;
		}
	}

	vrrp->state = VRRP_STATE_INIT;

	/* Set default for accept mode if not specified. If we are running in strict mode,
	 * default is to disable accept mode, otherwise default is to enable it.
	 * At some point we might want to change this to make non accept_mode the default,
	 * to comply with the RFCs. */
	if (vrrp->accept == PARAMETER_UNSET)
		vrrp->accept = !vrrp->strict_mode;

	if (vrrp->accept &&
	    vrrp->base_priority != VRRP_PRIO_OWNER &&
	    vrrp->strict_mode &&
	    vrrp->version == VRRP_VERSION_2)
		log_message(LOG_INFO, "(%s): warning - accept mode for VRRP version 2 does not comply with RFC3768", vrrp->iname);

	if (vrrp->garp_lower_prio_rep == PARAMETER_UNSET)
		vrrp->garp_lower_prio_rep = vrrp->strict_mode ? 0 : global_data->vrrp_garp_lower_prio_rep;
	else if (vrrp->strict_mode && vrrp->garp_lower_prio_rep) {
		log_message(LOG_INFO, "(%s) Strict mode requires no repeat garps - resetting", vrrp->iname);
		vrrp->garp_lower_prio_rep = 0;
	}
	if (vrrp->garp_lower_prio_delay == PARAMETER_UNSET)
		vrrp->garp_lower_prio_delay = vrrp->strict_mode ? 0 : global_data->vrrp_garp_lower_prio_delay;
	else if (vrrp->strict_mode && vrrp->garp_lower_prio_delay) {
		log_message(LOG_INFO, "(%s) Strict mode requires no repeat garp delay - resetting", vrrp->iname);
		vrrp->garp_lower_prio_delay = 0;
	}
	if (vrrp->lower_prio_no_advert == PARAMETER_UNSET)
		vrrp->lower_prio_no_advert = vrrp->strict_mode ? true : global_data->vrrp_lower_prio_no_advert;
	else if (vrrp->strict_mode && !vrrp->lower_prio_no_advert) {
		log_message(LOG_INFO, "(%s) Strict mode requires no lower priority advert - resetting", vrrp->iname);
		vrrp->lower_prio_no_advert = true;
	}

	/* Check that the advertisement interval is valid */
	if (!vrrp->adver_int)
		vrrp->adver_int = VRRP_ADVER_DFL * TIMER_HZ;
	if (vrrp->version == VRRP_VERSION_2) {
		if (vrrp->adver_int >= (1<<8) * TIMER_HZ) {
			log_message(LOG_INFO, "(%s): VRRPv2 advertisement interval %.2fs is out of range. Must be less than %ds. Setting to %ds",
					vrrp->iname, (float)vrrp->adver_int / TIMER_HZ, 1<<8, (1<<8) - 1);
			vrrp->adver_int = ((1<<8) - 1) * TIMER_HZ;
		}
		else if (vrrp->adver_int % TIMER_HZ) {
			log_message(LOG_INFO, "(%s): VRRPv2 advertisement interval %fs must be an integer - rounding",
					vrrp->iname, (float)vrrp->adver_int / TIMER_HZ);
			vrrp->adver_int = vrrp->adver_int + (TIMER_HZ / 2);
			vrrp->adver_int -= vrrp->adver_int % TIMER_HZ;
		}
	}
	else
	{
		if (vrrp->adver_int >= (1<<12) * TIMER_CENTI_HZ) {
			log_message(LOG_INFO, "(%s): VRRPv3 advertisement interval %.2fs is out of range. Must be less than %.2fs. Setting to %.2fs",
					vrrp->iname, (float)vrrp->adver_int / TIMER_HZ, (float)(1<<12) / 100, (float)((1<<12) - 1) / 100);
			vrrp->adver_int = ((1<<12) - 1) * TIMER_CENTI_HZ;
		}
		else if (vrrp->adver_int % TIMER_CENTI_HZ) {
			log_message(LOG_INFO, "(%s): VRRPv3 advertisement interval %fs must be in units of 10ms - rounding",
					vrrp->iname, (float)vrrp->adver_int / TIMER_HZ);
			vrrp->adver_int = vrrp->adver_int + (TIMER_CENTI_HZ / 2);
			vrrp->adver_int -= vrrp->adver_int % TIMER_CENTI_HZ;
		}
	}
	vrrp->master_adver_int = vrrp->adver_int;

	/* Set linkbeat polling on interface if wanted */
	if (vrrp->linkbeat_use_polling || global_data->linkbeat_use_polling)
		vrrp->ifp->linkbeat_use_polling = true;

#ifdef _HAVE_VRRP_VMAC_
	/* Set a default interface name for the vmac if needed */
	if (__test_bit(VRRP_VMAC_BIT, &vrrp->vmac_flags)) {
		/* The same vrid can be used for both IPv4 and IPv6, and also on multiple underlying
		 * interfaces. */

		/* Look to see if an existing interface matches. If so, use that name */
		list if_list = get_if_list();
		if (!LIST_ISEMPTY(if_list)) {		/* If the list were empty we would have a real problem! */
			for (e = LIST_HEAD(if_list); e; ELEMENT_NEXT(e)) {
				ifp = ELEMENT_DATA(e);
				/* Check if this interface could be the macvlan for this vrrp */
				if (ifp->vmac &&
				    !memcmp(ifp->hw_addr, ll_addr, sizeof(ll_addr) - 2) &&
				    ((vrrp->family == AF_INET && ifp->hw_addr[sizeof(ll_addr) - 2] == 0x01) ||
				     (vrrp->family == AF_INET6 && ifp->hw_addr[sizeof(ll_addr) - 2] == 0x02)) &&
				    ifp->hw_addr[sizeof(ll_addr) - 1] == vrrp->vrid &&
				    ifp->base_ifp == vrrp->ifp)
				{
					log_message(LOG_INFO, "(%s): Found matching interface %s", vrrp->iname, ifp->ifname);
					if (vrrp->vmac_ifname[0] &&
					    strcmp(vrrp->vmac_ifname, ifp->ifname))
						log_message(LOG_INFO, "(%s): vmac name mismatch %s <=> %s; changing to %s.", vrrp->iname, vrrp->vmac_ifname, ifp->ifname, ifp->ifname);

					strcpy(vrrp->vmac_ifname, ifp->ifname);
					vrrp->ifp = ifp;
					__set_bit(VRRP_VMAC_UP_BIT, &vrrp->vmac_flags);

					/* The interface existed, so it may have config set on it */
					interface_already_existed = true;

					break;
				}
			}

			if (!interface_already_existed &&
			    vrrp->vmac_ifname[0] &&
			    (ifp = if_get_by_ifname(vrrp->vmac_ifname))) {
				/* An interface with the same name exists, but it doesn't match */
				if (ifp->vmac)
					log_message(LOG_INFO, "(%s): VMAC %s already exists but is incompatible. It will be deleted", vrrp->iname, vrrp->vmac_ifname);
				else {
					log_message(LOG_INFO, "(%s): VMAC interface name %s already exists as a non VMAC interface - ignoring configured name",
						    vrrp->iname, vrrp->vmac_ifname);
					vrrp->vmac_ifname[0] = 0;
				}
			}
		}

		/* No interface found, find an unused name */
		if (!vrrp->vmac_ifname[0]) {
			int num=0;
			snprintf(ifname, IFNAMSIZ, "vrrp.%d", vrrp->vrid);

			while (true) {
				for (e = LIST_HEAD(vrrp_data->vrrp); e; ELEMENT_NEXT(e)) {
					vrrp_o = ELEMENT_DATA(e);
					if (!strcmp(vrrp_o->vmac_ifname, ifname))
						break;
				}
				/* If there is no VMAC with the name and no existing
				 * interface with the name, we can use it */
				if (!e && !if_get_by_ifname(ifname))
					break;

				/* For IPv6 try vrrp6 as second attempt */
				if (vrrp->family == AF_INET6) {
					if (num == 0)
						num = 6;
					else if (num == 6)
						num = 1;
					else if (++num == 6)
						num++;
				}
				else
					num++;

				snprintf(ifname, IFNAMSIZ, "vrrp%d.%d", num, vrrp->vrid);
			}

			/* We've found a unique name */
			strncpy(vrrp->vmac_ifname, ifname, IFNAMSIZ);
		}
		if (vrrp->strict_mode && __test_bit(VRRP_VMAC_XMITBASE_BIT, &vrrp->vmac_flags)) {
			log_message(LOG_INFO, "(%s): xmit_base is incompatible with strict mode - resetting", vrrp->iname);
			__clear_bit(VRRP_VMAC_XMITBASE_BIT, &vrrp->vmac_flags);
		}

		if (vrrp->promote_secondaries) {
			log_message(LOG_INFO, "(%s): promote_secondaries is automatically set for vmacs - ignoring", vrrp->iname);
			vrrp->promote_secondaries = false;
		}
	}
	else
#endif
	{
		/* We are using a "physical" interface, so it may have configuration on it
		 * left over from a previous run. */
		interface_already_existed = true;
	}

	/* Make sure we have an IP address as needed */
	if (vrrp->saddr.ss_family == AF_UNSPEC) {
		/* Check the physical interface has a suitable address we can use.
		 * We don't need an IPv6 address on the underlying interface if it is
		 * a VMAC since we can create our own. */
		bool addr_missing = false;

		if (vrrp->family == AF_INET) {
			if (!IF_BASE_IFP(vrrp->ifp)->sin_addr.s_addr)
				addr_missing = true;
		}
#ifdef _HAVE_VRRP_VMAC_
		else if (!__test_bit(VRRP_VMAC_BIT, &vrrp->vmac_flags)) {
			if (!IF_BASE_IFP(vrrp->ifp)->sin6_addr.s6_addr32[0])
				addr_missing = true;
		}
#endif

		if (addr_missing) {
			log_message(LOG_INFO, "(%s): Cannot find an IP address to use for interface %s", vrrp->iname, IF_BASE_IFP(vrrp->ifp)->ifname);
			return false;
		}

		if (vrrp->family == AF_INET) {
			inet_ip4tosockaddr(&IF_BASE_IFP(vrrp->ifp)->sin_addr, &vrrp->saddr);
		} else if (vrrp->family == AF_INET6) {
			inet_ip6tosockaddr(&IF_BASE_IFP(vrrp->ifp)->sin6_addr, &vrrp->saddr);
			/* IPv6 use-case: Binding to link-local address requires an interface */
			inet_ip6scopeid(IF_INDEX(vrrp->ifp), &vrrp->saddr);
		}
	}

	/* Add this instance to the physical interface */
	if (!vrrp->dont_track_primary)
		add_vrrp_to_interface(vrrp, IF_BASE_IFP(vrrp->ifp));

#ifdef _HAVE_VRRP_VMAC_
	if (__test_bit(VRRP_VMAC_XMITBASE_BIT, &vrrp->vmac_flags) &&
	    !__test_bit(VRRP_VMAC_BIT, &vrrp->vmac_flags)) {
		log_message(LOG_INFO, "(%s): vmac_xmit_base is only valid with a vmac", vrrp->iname);
		__clear_bit(VRRP_VMAC_XMITBASE_BIT, &vrrp->vmac_flags);
	}

	if (__test_bit(VRRP_VMAC_BIT, &vrrp->vmac_flags))
	{
		/* We need to know if we need to allow IPv6 just for eVIPs */
		if (vrrp->family == AF_INET && !LIST_ISEMPTY(vrrp->evip)) {
			for (e = LIST_HEAD(vrrp->evip); e; ELEMENT_NEXT(e)) {
				vip = ELEMENT_DATA(e);
				if (vip->ifa.ifa_family == AF_INET6) {
					vrrp->evip_add_ipv6 = true;
					break;
				}
			}
		}

		/* Create the interface if it doesn't already exist */
		if (!__test_bit(VRRP_VMAC_UP_BIT, &vrrp->vmac_flags))
			netlink_link_add_vmac(vrrp);

		/* Add this instance to the vmac interface */
		if (!vrrp->dont_track_primary)
			add_vrrp_to_interface(vrrp, vrrp->ifp);

		/* set scopeid of source address if IPv6 */
		if (vrrp->saddr.ss_family == AF_INET6)
			inet_ip6scopeid(vrrp->ifp->ifindex, &vrrp->saddr);
	}
#endif

	/* Spin through all our addresses, setting ifindex and ifp.
	   We also need to know what addresses we might block */
	if (vrrp->base_priority != VRRP_PRIO_OWNER && !vrrp->accept) {
//TODO = we have a problem since SNMP may change accept mode
//it can also change priority
		if (vrrp->saddr.ss_family == AF_INET)
			global_data->block_ipv4 = true;
		else
			global_data->block_ipv6 = true;
	}
	if (!LIST_ISEMPTY(vrrp->vip)) {
		for (e = LIST_HEAD(vrrp->vip); e; ELEMENT_NEXT(e)) {
			vip = ELEMENT_DATA(e);
			if (!vip->ifa.ifa_index) {
				vip->ifa.ifa_index = vrrp->ifp->ifindex;
				vip->ifp = vrrp->ifp;
			}
		}
	}
	if (!LIST_ISEMPTY(vrrp->evip)) {
		for (e = LIST_HEAD(vrrp->evip); e; ELEMENT_NEXT(e)) {
			vip = ELEMENT_DATA(e);
			if (!vip->ifa.ifa_index) {
				vip->ifa.ifa_index = vrrp->ifp->ifindex;
				vip->ifp = vrrp->ifp;
			}

			if (vrrp->base_priority != VRRP_PRIO_OWNER && !vrrp->accept) {
				if (vip->ifa.ifa_family == AF_INET)
					global_data->block_ipv4 = true;
				else
					global_data->block_ipv6 = true;
			}
		}
	}

	// TODO
	// If in sync group, check if priority and adver_int match first (if exists)
	// member of sync group, and if not ? remove from sync group or set priority
	// and adver_int to first.

	/* The effective priority is never changed for PRIO_OWNER */
	if (vrrp->base_priority != VRRP_PRIO_OWNER) {
		/* In case of VRRP SYNC, we have to carefully check that we are
		 * not running floating priorities on any VRRP instance, or they
		 * are all running with the same tracking conf.
		 */
// TODO - We also want to ensure if global_tracking on a group, then it really is all the same
// TODO - Can it be merged into 1 list held against the sync group ?

		if (vrrp->sync && !vrrp->sync->global_tracking) {
			element e2, next;
			tracked_sc_t *sc;
			tracked_if_t *tip;

			/* Set weight to 0 of any interface we are tracking */
			if (!LIST_ISEMPTY(vrrp->track_ifp)) {
				for (e2 = LIST_HEAD(vrrp->track_ifp); e2; ELEMENT_NEXT(e2)) {
					tip = ELEMENT_DATA(e2);
					if (tip->weight) {
						tip->weight = 0;
						log_message(LOG_INFO, "VRRP_Instance(%s) : ignoring weight of "
								 "tracked interface %s due to SYNC group", vrrp->iname, tip->ifp->ifname);
					}
				}
			}

			if (!LIST_ISEMPTY(vrrp->track_script)) {
				for (e2 = LIST_HEAD(vrrp->track_script); e2; e2 = next) {
					next = e2->next;
					sc = ELEMENT_DATA(e2);
					if (sc->weight) {
						log_message(LOG_INFO, "VRRP_Instance(%s) : ignoring "
								 "tracked script %s with weights due to SYNC group", vrrp->iname, sc->scr->sname);
						free_list_element(vrrp->track_script, e2);

						if (!LIST_SIZE(vrrp->track_script)) {
							sc->scr->result = VRRP_SCRIPT_STATUS_DISABLED;
							log_message(LOG_INFO, "Warning - script %s is not used", sc->scr->sname);
						}
					}
				}
				if (LIST_ISEMPTY(vrrp->track_script))
					free_list(&vrrp->track_script);
			}

		}
	}

	/* Add us to the vrrp list of the script, and update
	 * effective_priority and num_script_if_fault */
	if (!LIST_ISEMPTY(vrrp->track_script)) {
		element e2;
		tracked_sc_t *sc;
		vrrp_script_t *vsc;

		for (e2 = LIST_HEAD(vrrp->track_script); e2; ELEMENT_NEXT(e2)) {
			sc = ELEMENT_DATA(e2);
			vsc = sc->scr;

			if (!LIST_EXISTS(vsc->vrrp))
				vsc->vrrp = alloc_list(NULL, dump_vscript_vrrp);

			list_add(vsc->vrrp, vrrp); 
		}
	}

	/* And now add us to the interfaces we are tracking */
	if (!LIST_ISEMPTY(vrrp->track_ifp)) {
		element e2;
		tracked_if_t *tip;
		for (e2 = LIST_HEAD(vrrp->track_ifp); e2; ELEMENT_NEXT(e2)) {
			tip = ELEMENT_DATA(e2);
			add_vrrp_to_interface(vrrp, tip->ifp);
		}
	}

	if (!reload && interface_already_existed) {
		vrrp->vipset = true;	/* Set to force address removal */
		vrrp_restore_interface(vrrp, false, true);
	}

	/* See if we need to set promote_secondaries */
	if (vrrp->promote_secondaries &&
	    !vrrp->ifp->promote_secondaries_already_set &&
	    !vrrp->ifp->reset_promote_secondaries)
		set_promote_secondaries(vrrp->ifp);

	/* If we are adding a large number of interfaces, the netlink socket
	 * may run out of buffers if we don't receive the netlink messages
	 * as we progress */
	kernel_netlink_poll();

	return true;
}

bool
vrrp_complete_init(void)
{
	/*
	 * e - Element equal to a specific VRRP instance
	 * eo- Element equal to a specific group within old global group list
	 */
	element e, e2, oe;
	vrrp_t *vrrp, *old_vrrp;
	vrrp_sgroup_t *sgroup, *old_sgroup;
	list l_o;
	element e_o;
	element next;
	vrrp_t *vrrp_o;
	interface_t *ifp;
	ifindex_t ifindex_o;
	size_t max_mtu_len = 0;

	/* Set defaults of not specified, depending on strict mode */
	if (global_data->vrrp_garp_lower_prio_rep == PARAMETER_UNSET)
		global_data->vrrp_garp_lower_prio_rep = global_data->vrrp_garp_rep;
	if (global_data->vrrp_garp_lower_prio_delay == PARAMETER_UNSET)
		global_data->vrrp_garp_lower_prio_delay = global_data->vrrp_garp_delay;

<<<<<<< HEAD
=======
	/* Complete VRRP instance initialization */
	l = vrrp_data->vrrp;
	for (e = LIST_HEAD(l); e; ELEMENT_NEXT(e)) {
		vrrp = ELEMENT_DATA(e);
		if (!vrrp_complete_instance(vrrp))
			return false;

		if (vrrp->ifp->mtu > max_mtu_len)
			max_mtu_len = vrrp->ifp->mtu;
	}

	/* If we have a global garp_delay add it to any interfaces without a garp_delay */
	if (global_data->vrrp_garp_interval || global_data->vrrp_gna_interval)
		set_default_garp_delay();

#ifdef _HAVE_LIBIPTC_
	/* Make sure we don't have any old iptables/ipsets settings left around */
	if (!reload)
		iptables_cleanup();
#endif

	/* Mark any scripts as insecure */
	check_vrrp_script_security();

>>>>>>> b266fd95
	/* Make sure don't have same vrid on same interface with same address family */
	for (e = LIST_HEAD(vrrp_data->vrrp); e; ELEMENT_NEXT(e)) {
		vrrp = ELEMENT_DATA(e);
		l_o = &vrrp_data->vrrp_index[vrrp->vrid];
#ifdef _HAVE_VRRP_VMAC_
		if (__test_bit(VRRP_VMAC_BIT, &vrrp->vmac_flags))
			ifp = vrrp->ifp->base_ifp;
		else
#endif
			ifp = vrrp->ifp;

		/* Check if any other entries with same vrid conflict */
		if (!LIST_ISEMPTY(l_o) && LIST_SIZE(l_o) > 1) {
			/* Can't have same vrid with same family an interface */
			for (e_o = LIST_HEAD(l_o); e_o; ELEMENT_NEXT(e_o)) {
				vrrp_o = ELEMENT_DATA(e_o);
				if (vrrp_o != vrrp &&
				    vrrp_o->family == vrrp->family) {
#ifdef _HAVE_VRRP_VMAC_
					if (__test_bit(VRRP_VMAC_BIT, &vrrp_o->vmac_flags))
						ifindex_o = vrrp_o->ifp->base_ifp->ifindex;
					else
#endif
						ifindex_o = vrrp_o->ifp->ifindex;

					if (ifp->ifindex == ifindex_o)
					{
						log_message(LOG_INFO, "VRID %d is duplicated on interface %s", vrrp->vrid, ifp->ifname);
						return false;
					}
				}
			}
		}
	}

	/* Build synchronization group index, and remove any
	 * empty groups, or groups with only one member */
	for (e = LIST_HEAD(vrrp_data->vrrp_sync_group); e; e = next) {
		next = e->next;
		sgroup = ELEMENT_DATA(e);

		/* A group needs at least two members */
		if (!sgroup->iname) {
			log_message(LOG_INFO, "Sync group %s has no virtual router(s) - removing", sgroup->gname);
			free_list_element(vrrp_data->vrrp_sync_group, e);
			continue;
		}

		if (sgroup->iname->active > 1)
			vrrp_sync_set_group(sgroup);
		
		if (!sgroup->index_list) {
			free_list_element(vrrp_data->vrrp_sync_group, e);
			continue;
		}
	}

	/* Complete VRRP instance initialization */
	for (e = LIST_HEAD(vrrp_data->vrrp); e; ELEMENT_NEXT(e)) {
		vrrp = ELEMENT_DATA(e);
		if (!vrrp_complete_instance(vrrp))
			return false;

		if (vrrp->ifp->mtu > max_mtu_len)
			max_mtu_len = vrrp->ifp->mtu;
	}

	/* If we have a global garp_delay add it to any interfaces without a garp_delay */
	if (global_data->vrrp_garp_interval || global_data->vrrp_gna_interval)
		set_default_garp_delay();

#ifdef _HAVE_LIBIPTC_
	/* Make sure we don't have any old iptables/ipsets settings left around */
	if (!reload)
		iptables_cleanup();
#endif

	/* Check for instance down due to an interface or script */
	for (e = LIST_HEAD(vrrp_data->vrrp); e; ELEMENT_NEXT(e)) {
		vrrp = ELEMENT_DATA(e);

		/* Set effective priority and fault state */
		initialise_tracking_priorities(vrrp);

		/* Update fault count on sync group if needed */
		if (vrrp->sync && vrrp->num_script_if_fault) {
			vrrp->sync->num_member_fault++;
			vrrp->state = VRRP_STATE_FAULT;
			vrrp->sync->state = VRRP_STATE_FAULT;
		}
	}

	if (reload) {
		/* Now step through the old vrrp to set the status on matching new instances */
		for (e = LIST_HEAD(old_vrrp_data->vrrp); e; ELEMENT_NEXT(e)) {
			old_vrrp = ELEMENT_DATA(e);
			vrrp = vrrp_exist(old_vrrp);
			if (vrrp) {
				vrrp->state = old_vrrp->state;
				vrrp->init_state = old_vrrp->state;
				vrrp->wantstate = old_vrrp->state;
			}
		}
	}

	/* Restore status of any sync group that existed before */
// TODO - is this relevant any more?
	if (reload) {
		for (e = LIST_HEAD(vrrp_data->vrrp_sync_group); e; e = next) {
			next = e->next;
			sgroup = ELEMENT_DATA(e);

			/* Set the sync group state based on its members */
			if (sgroup->state != VRRP_STATE_FAULT) {
				sgroup->state = VRRP_STATE_MAST;
				for (e2 = LIST_HEAD(sgroup->index_list); e2; ELEMENT_NEXT(e2)) {
					vrrp = ELEMENT_DATA(e2);
					if (vrrp->state == VRRP_STATE_BACK ||
					    vrrp->state == VRRP_STATE_INIT) {
						sgroup->state = VRRP_STATE_BACK;
						break;
					}
				}
			}

			for (oe = LIST_HEAD(old_vrrp_data->vrrp_sync_group); oe; ELEMENT_NEXT(oe)) {
				old_sgroup = ELEMENT_DATA(oe);

				if (strcmp(old_sgroup->gname, sgroup->gname) == 0) {
					/* Old Sync group matches current Sync group */
					if (old_sgroup->state != sgroup->state) {
						log_message(LOG_INFO, "Sync group %s status changed from %s to %s on reload",
								sgroup->gname, get_state_str(old_sgroup->state), get_state_str(sgroup->state));

						notify_group_exec(sgroup, sgroup->state);
#ifdef _WITH_SNMP_KEEPALIVED_
						vrrp_snmp_group_trap(sgroup);
#endif
					}
				}
			}
		}
	}

#ifdef _WITH_LVS_
	/* Set up the lvs_syncd vrrp */
	if (global_data->lvs_syncd.vrrp_name) {
		for (e = LIST_HEAD(vrrp_data->vrrp); e; ELEMENT_NEXT(e)) {
			vrrp = ELEMENT_DATA(e);
			if (!strcmp(global_data->lvs_syncd.vrrp_name, vrrp->iname)) {
				global_data->lvs_syncd.vrrp = vrrp;

				break;
			}
		}

		if (!global_data->lvs_syncd.vrrp) {
			log_message(LOG_INFO, "Unable to find vrrp instance %s for lvs_syncd - clearing lvs_syncd config", global_data->lvs_syncd.vrrp_name);
			FREE_PTR(global_data->lvs_syncd.ifname);
			global_data->lvs_syncd.ifname = NULL;
			global_data->lvs_syncd.syncid = PARAMETER_UNSET;
		}
		else if (global_data->lvs_syncd.syncid == PARAMETER_UNSET) {
			/* If no syncid configured, use vrid */
			global_data->lvs_syncd.syncid = global_data->lvs_syncd.vrrp->vrid;
		}

		/* vrrp_name is no longer used */
		FREE_PTR(global_data->lvs_syncd.vrrp_name);
		global_data->lvs_syncd.vrrp_name = NULL;
	}
#endif

	alloc_vrrp_buffer(max_mtu_len);

	return true;
}

#ifdef _WITH_LVS_
bool
vrrp_ipvs_needed(void)
{
	return !!(global_data->lvs_syncd.ifname);
}
#endif

/* Clear VIP|EVIP not present into the new data */
static void
clear_diff_vrrp_vip_list(vrrp_t *vrrp, struct ipt_handle* h, list l, list n)
{
	clear_diff_address(h, l, n);

	if (LIST_ISEMPTY(n))
		return;

	/* Clear iptable rule to VIP if needed. */
	if (vrrp->base_priority == VRRP_PRIO_OWNER || vrrp->accept) {
		handle_iptable_rule_to_iplist(h, n, IPADDRESS_DEL, false);
		vrrp->iptable_rules_set = false;
	} else
		vrrp->iptable_rules_set = true;
}

static void
clear_diff_vrrp_vip(vrrp_t *old_vrrp, vrrp_t *vrrp)
{
#ifdef _HAVE_LIBIPTC_
	int tries = 0;
	int res = 0;
#endif
	struct ipt_handle *h = NULL;

	if (!old_vrrp->vipset)
		return;

#ifdef _HAVE_LIBIPTC_
	do {
		h = iptables_open();
#endif
		clear_diff_vrrp_vip_list(vrrp, h, old_vrrp->vip, vrrp->vip);
		clear_diff_vrrp_vip_list(vrrp, h, old_vrrp->evip, vrrp->evip);
#ifdef _HAVE_LIBIPTC_
		res = iptables_close(h);
	} while (res == EAGAIN && ++tries < IPTABLES_MAX_TRIES);
#endif
}

#ifdef _HAVE_FIB_ROUTING_
/* Clear virtual routes not present in the new data */
static void
clear_diff_vrrp_vroutes(vrrp_t *old_vrrp, vrrp_t *vrrp)
{
	clear_diff_routes(old_vrrp->vroutes, vrrp->vroutes);
}

/* Clear virtual rules not present in the new data */
static void
clear_diff_vrrp_vrules(vrrp_t *old_vrrp, vrrp_t *vrrp)
{
	clear_diff_rules(old_vrrp->vrules, vrrp->vrules);
}
#endif

/* Keep the state from before reload */
static bool
restore_vrrp_state(vrrp_t *old_vrrp, vrrp_t *vrrp)
{
	bool added_ip_addr = false;

	/* Keep VRRP state, ipsec AH seq_number */
// TODO - if base_priority changed, then the next must be wrong
	if (!old_vrrp->sync)
		vrrp->effective_priority = old_vrrp->effective_priority;
	/* Save old stats */
	memcpy(vrrp->stats, old_vrrp->stats, sizeof(vrrp_stats));

#ifdef _WITH_VRRP_AUTH_
	memcpy(&vrrp->ipsecah_counter, &old_vrrp->ipsecah_counter, sizeof(seq_counter_t));
#endif

	/* Remember if we had vips up and add new ones if needed */
	vrrp->vipset = old_vrrp->vipset;
	if (vrrp->vipset) {
		vrrp_handle_accept_mode(vrrp, IPADDRESS_ADD, false);
		if (!LIST_ISEMPTY(vrrp->vip))
			added_ip_addr = vrrp_handle_ipaddress(vrrp, IPADDRESS_ADD, VRRP_VIP_TYPE);
		if (!LIST_ISEMPTY(vrrp->evip)) {
			if (vrrp_handle_ipaddress(vrrp, IPADDRESS_ADD, VRRP_EVIP_TYPE))
				added_ip_addr = true;
		}
#ifdef _HAVE_FIB_ROUTING_
		if (!LIST_ISEMPTY(vrrp->vroutes))
			vrrp_handle_iproutes(vrrp, IPROUTE_ADD);
		if (!LIST_ISEMPTY(vrrp->vrules))
			vrrp_handle_iprules(vrrp, IPRULE_ADD, false);
#endif
	}

	return added_ip_addr;
}

/* Diff when reloading configuration */
void
clear_diff_vrrp(void)
{
	element e;
	list l = old_vrrp_data->vrrp;
	vrrp_t *vrrp;
	interface_t *ifp;

	if (LIST_ISEMPTY(l))
		return;

	for (e = LIST_HEAD(l); e; ELEMENT_NEXT(e)) {
		vrrp = ELEMENT_DATA(e);
		vrrp_t *new_vrrp;

		/*
		 * Try to find this vrrp in the new conf data
		 * reloaded.
		 */
		new_vrrp = vrrp_exist(vrrp);
		if (!new_vrrp) {
			vrrp_restore_interface(vrrp, true, false);

#ifdef _HAVE_VRRP_VMAC_
// TODO - the vmac may be being used by another instance
			/* Remove VMAC if one was created */
			if (__test_bit(VRRP_VMAC_BIT, &vrrp->vmac_flags))
				netlink_link_del_vmac(vrrp);
#endif
#ifdef _WITH_DBUS_
			/* Remove DBus object */
			if (global_data->enable_dbus)
				dbus_remove_object(vrrp);
#endif
		} else {
			/*
			 * If this vrrp instance exist in new
			 * data, then perform a VIP|EVIP diff.
			 */
			clear_diff_vrrp_vip(vrrp, new_vrrp);

#ifdef _HAVE_FIB_ROUTING_
			/* virtual routes diff */
			clear_diff_vrrp_vroutes(vrrp, new_vrrp);

			/* virtual rules diff */
			clear_diff_vrrp_vrules(vrrp, new_vrrp);
#endif

#ifdef _HAVE_VRRP_VMAC_
			/*
			 * Remove VMAC if it existed in old vrrp instance,
			 * but not the new one.
			 */
			if (__test_bit(VRRP_VMAC_BIT, &vrrp->vmac_flags) &&
			    !__test_bit(VRRP_VMAC_BIT, &new_vrrp->vmac_flags)) {
// TODO - the vmac may be being used by another instance
				netlink_link_del_vmac(vrrp);
			}
#endif

			/* reset the state */
			if (restore_vrrp_state(vrrp, new_vrrp)) {
				/* There were addresses added, so set GARP/GNA for them.
				 * This is a bit over the top since it will send GARPs/GNAs for
				 * all the addresses, but at least we will do so for the new addresses. */

				/* remotes neighbour update */
				if (new_vrrp->family == AF_INET6) {
					/* Refresh whether we are acting as a router for NA messages */
					ifp = IF_BASE_IFP(new_vrrp->ifp);
					ifp->gna_router = get_ipv6_forwarding(ifp);
				}
				vrrp_send_link_update(new_vrrp, new_vrrp->garp_rep);

				/* set refresh timer */
				if (!timer_isnull(new_vrrp->garp_refresh)) {
					new_vrrp->garp_refresh_timer = timer_add_now(new_vrrp->garp_refresh);
				}
			}
		}
	}
}

/* Set script status to a sensible value on reload */
void
clear_diff_script(void)
{
	element e;
	vrrp_script_t *vscript, *nvscript;

	if (LIST_ISEMPTY(old_vrrp_data->vrrp_script))
		return;

	for (e = LIST_HEAD(old_vrrp_data->vrrp_script); e; ELEMENT_NEXT(e)) {
		vscript = ELEMENT_DATA(e);
		nvscript = find_script_by_name(vscript->sname);
		if (nvscript) {
			/* Set the script result to match the previous result */
			if (vscript->result < vscript->rise) {
				if (!vscript->result)
					nvscript->result = 0;
				else {
					nvscript->result = nvscript->rise - (vscript->rise - vscript->result);
					if (nvscript->result < 0)
						nvscript->result = 0;
				}
				log_message(LOG_INFO, "VRRP_Script(%s) considered unsuccessful on reload", nvscript->sname);
			} else {
				if (vscript->result == vscript->rise + vscript->fall - 1)
					nvscript->result = vscript->rise + vscript->fall - 1;
				else {
					nvscript->result = nvscript->rise + (vscript->rise - vscript->result);
					if (nvscript->result >= nvscript->rise + nvscript->fall)
						nvscript->result = vscript->rise + vscript->fall - 1;
				}
				log_message(LOG_INFO, "VRRP_Script(%s) considered successful on reload", nvscript->sname);
			}
			nvscript->last_status = vscript->last_status;
		}
	}
}
<|MERGE_RESOLUTION|>--- conflicted
+++ resolved
@@ -2543,6 +2543,9 @@
 			sc = ELEMENT_DATA(e2);
 			vsc = sc->scr;
 
+			if (vsc->insecure)
+				continue;
+
 			if (!LIST_EXISTS(vsc->vrrp))
 				vsc->vrrp = alloc_list(NULL, dump_vscript_vrrp);
 
@@ -2603,33 +2606,9 @@
 	if (global_data->vrrp_garp_lower_prio_delay == PARAMETER_UNSET)
 		global_data->vrrp_garp_lower_prio_delay = global_data->vrrp_garp_delay;
 
-<<<<<<< HEAD
-=======
-	/* Complete VRRP instance initialization */
-	l = vrrp_data->vrrp;
-	for (e = LIST_HEAD(l); e; ELEMENT_NEXT(e)) {
-		vrrp = ELEMENT_DATA(e);
-		if (!vrrp_complete_instance(vrrp))
-			return false;
-
-		if (vrrp->ifp->mtu > max_mtu_len)
-			max_mtu_len = vrrp->ifp->mtu;
-	}
-
-	/* If we have a global garp_delay add it to any interfaces without a garp_delay */
-	if (global_data->vrrp_garp_interval || global_data->vrrp_gna_interval)
-		set_default_garp_delay();
-
-#ifdef _HAVE_LIBIPTC_
-	/* Make sure we don't have any old iptables/ipsets settings left around */
-	if (!reload)
-		iptables_cleanup();
-#endif
-
 	/* Mark any scripts as insecure */
 	check_vrrp_script_security();
 
->>>>>>> b266fd95
 	/* Make sure don't have same vrid on same interface with same address family */
 	for (e = LIST_HEAD(vrrp_data->vrrp); e; ELEMENT_NEXT(e)) {
 		vrrp = ELEMENT_DATA(e);
