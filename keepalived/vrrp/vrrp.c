--- conflicted
+++ resolved
@@ -180,25 +180,14 @@
 	if (script->insecure)
 		return 0;
 
-<<<<<<< HEAD
-	flags = check_script_secure(&script->script, magic);
-=======
 	/* If the track script starts "</" (possibly with white space between
 	 * the '<' and '/'), it is checking for a file being openable,
 	 * so it won't be executed */
-	if (script->scr->script[0] == '<' &&
-	    script->scr->script[strspn(script->scr->script + 1, " \t") + 1] == '/')
+	if (script->script.args[0][0] == '<' &&
+	    script->script.args[0][strspn(script->script.args[0] + 1, " \t") + 1] == '/')
 		return 0;
 
-	ns.name = script->scr->script;
-	ns.uid = script->scr->uid;
-	ns.gid = script->scr->gid;
-
-	flags = check_script_secure(&ns, global_data->script_security, false);
-
-	/* The script path may have been updated if it wasn't an absolute path */
-	script->scr->script = ns.name;
->>>>>>> 5cd5fff7
+	flags = check_script_secure(&script->script, magic);
 
 	/* Mark not to run if needs inhibiting */
 	if (flags & SC_INHIBIT) {
