/*
 * Soft:        Keepalived is a failover program for the LVS project
 *              <www.linuxvirtualserver.org>. It monitor & manipulate
 *              a loadbalanced server pool using multi-layer checks.
 *
 * Part:        VRRP instance index table.
 *
 * Author:      Alexandre Cassen, <acassen@linux-vs.org>
 *
 *              This program is distributed in the hope that it will be useful,
 *              but WITHOUT ANY WARRANTY; without even the implied warranty of
 *              MERCHANTABILITY or FITNESS FOR A PARTICULAR PURPOSE.
 *              See the GNU General Public License for more details.
 *
 *              This program is free software; you can redistribute it and/or
 *              modify it under the terms of the GNU General Public License
 *              as published by the Free Software Foundation; either version
 *              2 of the License, or (at your option) any later version.
 *
 * Copyright (C) 2001-2012 Alexandre Cassen, <acassen@gmail.com>
 */

#include "config.h"

/* local include */
#include "vrrp_index.h"
#include "vrrp_data.h"
#include "vrrp.h"

/* VRID hash table */
int
get_vrrp_hash(const int vrid, const int fd)
{
	return ( vrid * 31 + ( fd/2 ) * 37 )%1151;
}

void
alloc_vrrp_bucket(vrrp_t *vrrp)
{
	list_add(&vrrp_data->vrrp_index[get_vrrp_hash(vrrp->vrid, vrrp->fd_in)], vrrp);
}

vrrp_t *
vrrp_index_lookup(const int vrid, const int fd)
{
	vrrp_t *vrrp;
	element e;
	list l = &vrrp_data->vrrp_index[get_vrrp_hash(vrid, fd)];

	/* return if list is empty */
	if (LIST_ISEMPTY(l))
		return NULL;

	/*
	 * If list size's is 1 then no collisions. So
	 * Test and return the singleton.
	 */
	if (LIST_SIZE(l) == 1) {
		vrrp = ELEMENT_DATA(LIST_HEAD(l));
<<<<<<< HEAD
		return (vrrp->sockets->fd_in == fd) ? vrrp : NULL;
=======
		return ((vrrp->fd_in == fd) && (vrrp->vrid == vrid)) ? vrrp : NULL;
>>>>>>> 9e26d94e
	}

	/*
	 * List collision on the vrid bucket. The same
	 * vrid is used on a different interface or different
	 * address family. We perform a fd lookup as collision solver.
	 */
	for (e = LIST_HEAD(l); e; ELEMENT_NEXT(e)) {
		vrrp =  ELEMENT_DATA(e);
<<<<<<< HEAD
		if (vrrp->sockets->fd_in == fd)
=======
		if ((vrrp->fd_in == fd) && (vrrp->vrid == vrid))
>>>>>>> 9e26d94e
			return vrrp;
	}

	/* No match */
	return NULL;
}

/* FD hash table */
void
alloc_vrrp_fd_bucket(vrrp_t *vrrp)
{
	/* We use a mod key plus 1 */
	list_add(&vrrp_data->vrrp_index_fd[vrrp->sockets->fd_in%1024 + 1], vrrp);
}

void remove_vrrp_fd_bucket(int old_fd)
{
	vrrp_t *vrrp_ptr;
	element e;
	element next;
	list l = &vrrp_data->vrrp_index_fd[old_fd%1024 + 1];

	for (e = LIST_HEAD(l); e; e = next) {
		next = e->next;
		vrrp_ptr = ELEMENT_DATA(e);
		if (vrrp_ptr->sockets->fd_in == old_fd) {
			if (e->prev)
				e->prev->next = e->next;
			else
				l->head = e->next;

			if (e->next)
				e->next->prev = e->prev;
			else
				l->tail = e->prev;
			l->count--;
			FREE(e);
		}
	}
	if (LIST_ISEMPTY(l))
		l->head = l->tail = NULL;
}

#ifdef UNUSED
void
remove_vrrp_fd_bucket(vrrp_t *vrrp)
{
	list l = &vrrp_data->vrrp_index_fd[vrrp->sockets->fd_in%1024 + 1];
	list_del(l, vrrp);
}

void set_vrrp_fd_bucket(int old_fd, vrrp_t *vrrp)
{
	vrrp_t *vrrp_ptr;
	element e;
	element next;
	list l = &vrrp_data->vrrp_index_fd[old_fd%1024 + 1];

	/* Release old stalled entries */
	remove_vrrp_fd_bucket(old_fd);

	/* Hash refreshed entries */
	l = vrrp_data->vrrp;
	for (e = LIST_HEAD(l); e; ELEMENT_NEXT(e)) {
		vrrp_ptr = ELEMENT_DATA(e);

		if (vrrp_ptr->sockets->fd_in == old_fd) {
			/* Update new hash */
			vrrp_ptr->sockets->fd_in = vrrp->sockets->fd_in;
			vrrp_ptr->sockets->fd_out = vrrp->sockets->fd_out;
			alloc_vrrp_fd_bucket(vrrp_ptr);
		}
	}
}
#endif<|MERGE_RESOLUTION|>--- conflicted
+++ resolved
@@ -37,7 +37,7 @@
 void
 alloc_vrrp_bucket(vrrp_t *vrrp)
 {
-	list_add(&vrrp_data->vrrp_index[get_vrrp_hash(vrrp->vrid, vrrp->fd_in)], vrrp);
+	list_add(&vrrp_data->vrrp_index[get_vrrp_hash(vrrp->vrid, vrrp->sockets->fd_in)], vrrp);
 }
 
 vrrp_t *
@@ -57,11 +57,7 @@
 	 */
 	if (LIST_SIZE(l) == 1) {
 		vrrp = ELEMENT_DATA(LIST_HEAD(l));
-<<<<<<< HEAD
-		return (vrrp->sockets->fd_in == fd) ? vrrp : NULL;
-=======
-		return ((vrrp->fd_in == fd) && (vrrp->vrid == vrid)) ? vrrp : NULL;
->>>>>>> 9e26d94e
+		return (vrrp->sockets->fd_in == fd && vrrp->vrid == vrid) ? vrrp : NULL;
 	}
 
 	/*
@@ -71,11 +67,7 @@
 	 */
 	for (e = LIST_HEAD(l); e; ELEMENT_NEXT(e)) {
 		vrrp =  ELEMENT_DATA(e);
-<<<<<<< HEAD
-		if (vrrp->sockets->fd_in == fd)
-=======
-		if ((vrrp->fd_in == fd) && (vrrp->vrid == vrid))
->>>>>>> 9e26d94e
+		if (vrrp->sockets->fd_in == fd && vrrp->vrid == vrid)
 			return vrrp;
 	}
 
