/*
 * Soft:        Keepalived is a failover program for the LVS project
 *              <www.linuxvirtualserver.org>. It monitor & manipulate
 *              a loadbalanced server pool using multi-layer checks.
 *
 * Part:        Configuration file parser/reader. Place into the dynamic
 *              data structure representation the conf file representing
 *              the loadbalanced server pool.
 *
 * Author:      Alexandre Cassen, <acassen@linux-vs.org>
 *
 *              This program is distributed in the hope that it will be useful,
 *              but WITHOUT ANY WARRANTY; without even the implied warranty of
 *              MERCHANTABILITY or FITNESS FOR A PARTICULAR PURPOSE.
 *              See the GNU General Public License for more details.
 *
 *              This program is free software; you can redistribute it and/or
 *              modify it under the terms of the GNU General Public License
 *              as published by the Free Software Foundation; either version
 *              2 of the License, or (at your option) any later version.
 *
 * Copyright (C) 2001-2012 Alexandre Cassen, <acassen@gmail.com>
 */

#include "config.h"

#include <unistd.h>
#include <string.h>
#include <stdint.h>

#include "vrrp_parser.h"
#include "logger.h"
#include "parser.h"
#include "bitops.h"
#include "utils.h"

#include "main.h"
#include "global_data.h"
#include "global_parser.h"

#include "vrrp_data.h"
#include "vrrp_index.h"
#include "vrrp_ipaddress.h"
#include "vrrp_sync.h"
#include "vrrp_track.h"
#ifdef _HAVE_VRRP_VMAC_
#include "vrrp_vmac.h"
#endif

#ifdef _WITH_LVS_
#include "check_parser.h"
#endif

static bool script_user_set;
static bool remove_script;

/* Static addresses handler */
static void
static_addresses_handler(__attribute__((unused)) vector_t *strvec)
{
	alloc_value_block(alloc_saddress);
}

#ifdef _HAVE_FIB_ROUTING_
/* Static routes handler */
static void
static_routes_handler(__attribute__((unused)) vector_t *strvec)
{
	alloc_value_block(alloc_sroute);
}

/* Static rules handler */
static void
static_rules_handler(__attribute__((unused)) vector_t *strvec)
{
	alloc_value_block(alloc_srule);
}
#endif

/* VRRP handlers */
static void
vrrp_sync_group_handler(vector_t *strvec)
{
	list l;
	element e;
	vrrp_sgroup_t *sg;
	char* gname;

	if (vector_count(strvec) != 2) {
		log_message(LOG_INFO, "vrrp_sync_group must have a name - skipping");
		skip_block();
		return;
	}

	gname = strvec_slot(strvec, 1);

	/* check group doesn't already exist */
	if (!LIST_ISEMPTY(vrrp_data->vrrp_sync_group)) {
		l = vrrp_data->vrrp_sync_group;
		for (e = LIST_HEAD(l); e; ELEMENT_NEXT(e)) {
			sg = ELEMENT_DATA(e);
			if (!strcmp(gname,sg->gname)) {
				log_message(LOG_INFO, "vrrp sync group %s already defined", gname);
				skip_block();
				return;
			}
		}
	}

	alloc_vrrp_sync_group(gname);
}
static void
vrrp_group_handler(vector_t *strvec)
{
	vrrp_sgroup_t *vgroup = LIST_TAIL_DATA(vrrp_data->vrrp_sync_group);

	if (vgroup->iname) {
		log_message(LOG_INFO, "Group list already specified for sync group %s", vgroup->gname);
		skip_block();
		return;
	}

	vgroup->iname = read_value_block(strvec);
}

static inline notify_script_t*
set_vrrp_notify_script(vector_t *strvec, bool with_params)
{
	return notify_script_init(strvec, with_params, "notify");
}

static void
vrrp_gnotify_backup_handler(vector_t *strvec)
{
	vrrp_sgroup_t *vgroup = LIST_TAIL_DATA(vrrp_data->vrrp_sync_group);
	if (vgroup->script_backup) {
		log_message(LOG_INFO, "vrrp group %s: notify_backup script already specified - ignoring %s", vgroup->gname, FMT_STR_VSLOT(strvec,1));
		return;
	}
	vgroup->script_backup = set_vrrp_notify_script(strvec, true);
	vgroup->notify_exec = true;
}
static void
vrrp_gnotify_master_handler(vector_t *strvec)
{
	vrrp_sgroup_t *vgroup = LIST_TAIL_DATA(vrrp_data->vrrp_sync_group);
	if (vgroup->script_master) {
		log_message(LOG_INFO, "vrrp group %s: notify_master script already specified - ignoring %s", vgroup->gname, FMT_STR_VSLOT(strvec,1));
		return;
	}
	vgroup->script_master = set_vrrp_notify_script(strvec, true);
	vgroup->notify_exec = true;
}
static void
vrrp_gnotify_fault_handler(vector_t *strvec)
{
	vrrp_sgroup_t *vgroup = LIST_TAIL_DATA(vrrp_data->vrrp_sync_group);
	if (vgroup->script_fault) {
		log_message(LOG_INFO, "vrrp group %s: notify_fault script already specified - ignoring %s", vgroup->gname, FMT_STR_VSLOT(strvec,1));
		return;
	}
	vgroup->script_fault = set_vrrp_notify_script(strvec, true);
	vgroup->notify_exec = true;
}
static void
vrrp_gnotify_handler(vector_t *strvec)
{
	vrrp_sgroup_t *vgroup = LIST_TAIL_DATA(vrrp_data->vrrp_sync_group);
	if (vgroup->script) {
		log_message(LOG_INFO, "vrrp group %s: notify script already specified - ignoring %s", vgroup->gname, FMT_STR_VSLOT(strvec,1));
		return;
	}
	vgroup->script = set_vrrp_notify_script(strvec, false);
	vgroup->notify_exec = true;
}
static void
vrrp_gsmtp_handler(__attribute__((unused)) vector_t *strvec)
{
	vrrp_sgroup_t *vgroup = LIST_TAIL_DATA(vrrp_data->vrrp_sync_group);
	vgroup->smtp_alert = true;
}
static void
vrrp_gglobal_tracking_handler(__attribute__((unused)) vector_t *strvec)
{
	vrrp_sgroup_t *vgroup = LIST_TAIL_DATA(vrrp_data->vrrp_sync_group);
	vgroup->global_tracking = 1;
}
static void
vrrp_handler(vector_t *strvec)
{
	list l;
	element e;
	vrrp_t *vrrp;
	char *iname;

	if (vector_count(strvec) != 2) {
		log_message(LOG_INFO, "vrrp_instance must have a name");
		skip_block();
		return;
	}

	iname = strvec_slot(strvec,1);

	/* Make sure the vrrp instance doesn't already exist */
	if (!LIST_ISEMPTY(vrrp_data->vrrp)) {
		l = vrrp_data->vrrp;
		for (e = LIST_HEAD(l); e; ELEMENT_NEXT(e)) {
			vrrp = ELEMENT_DATA(e);
			if (!strcmp(iname,vrrp->iname)) {
				log_message(LOG_INFO, "vrrp instance %s already defined", iname );
				skip_block();
				return;
			}
		}
	}

	alloc_vrrp(iname);
}
#ifdef _HAVE_VRRP_VMAC_
static void
vrrp_vmac_handler(vector_t *strvec)
{
	vrrp_t *vrrp = LIST_TAIL_DATA(vrrp_data->vrrp);
	interface_t *ifp;

	__set_bit(VRRP_VMAC_BIT, &vrrp->vmac_flags);

	if (vector_size(strvec) >= 2) {
		strncpy(vrrp->vmac_ifname, strvec_slot(strvec, 1), IFNAMSIZ - 1);

		/* Check if the interface exists and is a macvlan we can use */
		if ((ifp = if_get_by_ifname(vrrp->vmac_ifname, false)) &&
		    !ifp->vmac) {
			log_message(LOG_INFO, "(%s): interface %s already exists and is not a private macvlan; ignoring vmac if_name", vrrp->iname, vrrp->vmac_ifname);
			vrrp->vmac_ifname[0] = '\0';
		}
	}
}
static void
vrrp_vmac_xmit_base_handler(__attribute__((unused)) vector_t *strvec)
{
	vrrp_t *vrrp = LIST_TAIL_DATA(vrrp_data->vrrp);

	__set_bit(VRRP_VMAC_XMITBASE_BIT, &vrrp->vmac_flags);
}
#endif
static void
vrrp_unicast_peer_handler(__attribute__((unused)) vector_t *strvec)
{
	alloc_value_block(alloc_vrrp_unicast_peer);
}
static void
vrrp_native_ipv6_handler(__attribute__((unused)) vector_t *strvec)
{
	vrrp_t *vrrp = LIST_TAIL_DATA(vrrp_data->vrrp);

	if (vrrp->family == AF_INET) {
		log_message(LOG_INFO,"(%s): Cannot specify native_ipv6 with IPv4 addresses", vrrp->iname);
		return;
	}

	vrrp->family = AF_INET6;
	vrrp->version = VRRP_VERSION_3;
}
static void
vrrp_state_handler(vector_t *strvec)
{
	char *str = strvec_slot(strvec, 1);
	vrrp_t *vrrp = LIST_TAIL_DATA(vrrp_data->vrrp);

	if (!strcmp(str, "MASTER"))
		vrrp->init_state = VRRP_STATE_MAST;
	else if (!strcmp(str, "BACKUP"))
	{
		if (vrrp->init_state == VRRP_STATE_MAST)
			log_message(LOG_INFO, "(%s): state previously set as MASTER - ignoring BACKUP", vrrp->iname);
		else
			vrrp->init_state = VRRP_STATE_BACK;
	}
	else {
		log_message(LOG_INFO,"(%s): unknown state '%s', defaulting to BACKUP", vrrp->iname, str);
		vrrp->init_state = VRRP_STATE_BACK;
	}
}
static void
vrrp_int_handler(vector_t *strvec)
{
	vrrp_t *vrrp = LIST_TAIL_DATA(vrrp_data->vrrp);
	char *name = strvec_slot(strvec, 1);

	vrrp->ifp = if_get_by_ifname(name, true);
	if (!vrrp->ifp->ifindex)
		log_message(LOG_INFO, "WARNING - interface %s for vrrp_instance %s doesn't currently exist - will start in FAULT state", name, vrrp->iname);
}
static void
vrrp_linkbeat_handler(__attribute__((unused)) vector_t *strvec)
{
	vrrp_t *vrrp = LIST_TAIL_DATA(vrrp_data->vrrp);

	vrrp->linkbeat_use_polling = true;
}
static void
vrrp_track_int_handler(__attribute__((unused)) vector_t *strvec)
{
	alloc_value_block(alloc_vrrp_track);
}
static void
vrrp_track_scr_handler(__attribute__((unused)) vector_t *strvec)
{
	alloc_value_block(alloc_vrrp_track_script);
}
static void
vrrp_dont_track_handler(__attribute__((unused)) vector_t *strvec)
{
	vrrp_t *vrrp = LIST_TAIL_DATA(vrrp_data->vrrp);
	vrrp->dont_track_primary = true;
}
static void
vrrp_srcip_handler(vector_t *strvec)
{
	vrrp_t *vrrp = LIST_TAIL_DATA(vrrp_data->vrrp);
	struct sockaddr_storage *saddr = &vrrp->saddr;
	int ret;

	ret = inet_stosockaddr(strvec_slot(strvec, 1), 0, saddr);
	if (ret < 0) {
		log_message(LOG_ERR, "Configuration error: VRRP instance[%s] malformed unicast"
				     " src address[%s]. Skipping..."
				   , vrrp->iname, FMT_STR_VSLOT(strvec, 1));
		return;
	}

	if (vrrp->family == AF_UNSPEC)
		vrrp->family = saddr->ss_family;
	else if (saddr->ss_family != vrrp->family) {
		log_message(LOG_ERR, "Configuration error: VRRP instance[%s] and unicast src address"
				     "[%s] MUST be of the same family !!! Skipping..."
				   , vrrp->iname, FMT_STR_VSLOT(strvec, 1));
		saddr->ss_family = AF_UNSPEC;
	}
}
static void
vrrp_vrid_handler(vector_t *strvec)
{
	vrrp_t *vrrp = LIST_TAIL_DATA(vrrp_data->vrrp);
	char *end_ptr;
	unsigned long vrid = strtoul(strvec_slot(strvec, 1),&end_ptr, 10);

	if (*end_ptr || VRRP_IS_BAD_VID(vrid)) {
		log_message(LOG_INFO, "VRRP Error : VRID not valid - must be between 1 & 255. reconfigure !");
		return;
	}

	vrrp->vrid = (uint8_t)vrid;
	alloc_vrrp_bucket(vrrp);
}
static void
vrrp_prio_handler(vector_t *strvec)
{
	vrrp_t *vrrp = LIST_TAIL_DATA(vrrp_data->vrrp);
	char *endptr;
	unsigned long base_priority = strtoul(strvec_slot(strvec, 1), &endptr, 10);

	if (*endptr || VRRP_IS_BAD_PRIORITY(base_priority)) {
		log_message(LOG_INFO, "(%s): Priority not valid! must be between 1 & 255. Reconfigure !", vrrp->iname);
		log_message(LOG_INFO, "%*sUsing default value : %d", (int)strlen(vrrp->iname) + 4, "", VRRP_PRIO_DFL);

		vrrp->base_priority = VRRP_PRIO_DFL;
	}
	else
		vrrp->base_priority = (uint8_t)base_priority;
}
static void
vrrp_adv_handler(vector_t *strvec)
{
	vrrp_t *vrrp = LIST_TAIL_DATA(vrrp_data->vrrp);
	int adver_int = (int)(atof(strvec_slot(strvec, 1)) * TIMER_HZ);

	/* Simple check - just positive */
	if (adver_int <= 0)
		log_message(LOG_INFO, "(%s): Advert interval (%s) not valid! Must be > 0 - ignoring", vrrp->iname, FMT_STR_VSLOT(strvec, 1));
	else
		vrrp->adver_int = (unsigned)adver_int;
}
static void
vrrp_debug_handler(vector_t *strvec)
{
	vrrp_t *vrrp = LIST_TAIL_DATA(vrrp_data->vrrp);
	vrrp->debug = atoi(strvec_slot(strvec, 1));

	if (VRRP_IS_BAD_DEBUG_INT(vrrp->debug)) {
		log_message(LOG_INFO, "(%s): Debug value not valid! must be between 0-4", vrrp->iname);
		vrrp->debug = 0;
	}
}
static void
vrrp_skip_check_adv_addr_handler(vector_t *strvec)
{
	vrrp_t *vrrp = LIST_TAIL_DATA(vrrp_data->vrrp);
	int res;

	if (vector_size(strvec) >= 2) {
		res = check_true_false(strvec_slot(strvec, 1));
		if (res >= 0)
			vrrp->skip_check_adv_addr = (bool)res;
		else
			log_message(LOG_INFO, "(%s): invalid skip_check_adv_addr %s specified", vrrp->iname, FMT_STR_VSLOT(strvec, 1));
	} else {
		/* Defaults to true */
		vrrp->skip_check_adv_addr = true;
	}
}
static void
vrrp_strict_mode_handler(vector_t *strvec)
{
	int res;

	vrrp_t *vrrp = LIST_TAIL_DATA(vrrp_data->vrrp);
	if (vector_size(strvec) >= 2) {
		res = check_true_false(strvec_slot(strvec, 1));
		if (res >= 0)
			vrrp->strict_mode = (bool)res;
		else
			log_message(LOG_INFO, "(%s): invalid strict_mode %s specified", vrrp->iname, FMT_STR_VSLOT(strvec, 1));
	} else {
		/* Defaults to true */
		vrrp->strict_mode = true;
	}
}
static void
vrrp_nopreempt_handler(__attribute__((unused)) vector_t *strvec)
{
	vrrp_t *vrrp = LIST_TAIL_DATA(vrrp_data->vrrp);
	vrrp->nopreempt = 1;
}
static void	/* backwards compatibility */
vrrp_preempt_handler(__attribute__((unused)) vector_t *strvec)
{
	vrrp_t *vrrp = LIST_TAIL_DATA(vrrp_data->vrrp);
	vrrp->nopreempt = 0;
}
static void
vrrp_preempt_delay_handler(vector_t *strvec)
{
	vrrp_t *vrrp = LIST_TAIL_DATA(vrrp_data->vrrp);
// TODO - make preempt_delay support centi-seconds (see adver_int for implementation)
	unsigned long preempt_delay = strtoul(vector_slot(strvec, 1), NULL, 10);

	if (VRRP_IS_BAD_PREEMPT_DELAY(preempt_delay)) {
		log_message(LOG_INFO, "(%s): Preempt_delay not valid! must be between 0-%d", vrrp->iname, TIMER_MAX_SEC);
		vrrp->preempt_delay = 0;
	}
	else
		vrrp->preempt_delay = preempt_delay * TIMER_HZ;
}
static void
vrrp_notify_backup_handler(vector_t *strvec)
{
	vrrp_t *vrrp = LIST_TAIL_DATA(vrrp_data->vrrp);
	if (vrrp->script_backup) {
		log_message(LOG_INFO, "(%s): notify_backup script already specified - ignoring %s", vrrp->iname, FMT_STR_VSLOT(strvec,1));
		return;
	}
	vrrp->script_backup = set_vrrp_notify_script(strvec, true);
	vrrp->notify_exec = true;
}
static void
vrrp_notify_master_handler(vector_t *strvec)
{
	vrrp_t *vrrp = LIST_TAIL_DATA(vrrp_data->vrrp);
	if (vrrp->script_master) {
		log_message(LOG_INFO, "(%s): notify_master script already specified - ignoring %s", vrrp->iname, FMT_STR_VSLOT(strvec,1));
		return;
	}
	vrrp->script_master = set_vrrp_notify_script(strvec, true);
	vrrp->notify_exec = true;
}
static void
vrrp_notify_fault_handler(vector_t *strvec)
{
	vrrp_t *vrrp = LIST_TAIL_DATA(vrrp_data->vrrp);
	if (vrrp->script_fault) {
		log_message(LOG_INFO, "(%s): notify_fault script already specified - ignoring %s", vrrp->iname, FMT_STR_VSLOT(strvec,1));
		return;
	}
	vrrp->script_fault = set_vrrp_notify_script(strvec, true);
	vrrp->notify_exec = true;
}
static void
vrrp_notify_stop_handler(vector_t *strvec)
{
	vrrp_t *vrrp = LIST_TAIL_DATA(vrrp_data->vrrp);
	if (vrrp->script_stop) {
		log_message(LOG_INFO, "(%s): notify_stop script already specified - ignoring %s", vrrp->iname, FMT_STR_VSLOT(strvec,1));
		return;
	}
	vrrp->script_stop = set_vrrp_notify_script(strvec, true);
	vrrp->notify_exec = true;
}
static void
vrrp_notify_handler(vector_t *strvec)
{
	vrrp_t *vrrp = LIST_TAIL_DATA(vrrp_data->vrrp);
	if (vrrp->script) {
		log_message(LOG_INFO, "(%s): notify script already specified - ignoring %s", vrrp->iname, FMT_STR_VSLOT(strvec,1));
		return;
	}
	vrrp->script = set_vrrp_notify_script(strvec, false);
	vrrp->notify_exec = true;
}
static void
vrrp_smtp_handler(__attribute__((unused)) vector_t *strvec)
{
	vrrp_t *vrrp = LIST_TAIL_DATA(vrrp_data->vrrp);
	vrrp->smtp_alert = true;
}
#ifdef _WITH_LVS_
static void
vrrp_lvs_syncd_handler(vector_t *strvec)
{
	vrrp_t *vrrp = LIST_TAIL_DATA(vrrp_data->vrrp);

	log_message(LOG_INFO, "(%s): Specifying lvs_sync_daemon_interface against a vrrp is deprecated.", vrrp->iname);  /* Deprecated after v1.2.19 */
	log_message(LOG_INFO, "      %*sPlease use global lvs_sync_daemon", (int)strlen(vrrp->iname) - 2, "");

	if (global_data->lvs_syncd.ifname) {
		log_message(LOG_INFO, "(%s): lvs_sync_daemon_interface has already been specified as %s - ignoring", vrrp->iname, global_data->lvs_syncd.ifname);
		return;
	}

	global_data->lvs_syncd.ifname = set_value(strvec);
	global_data->lvs_syncd.vrrp = vrrp;
}
#endif
static void
vrrp_garp_delay_handler(vector_t *strvec)
{
	vrrp_t *vrrp = LIST_TAIL_DATA(vrrp_data->vrrp);
	vrrp->garp_delay = (unsigned)strtoul(strvec_slot(strvec, 1), NULL, 10) * TIMER_HZ;
	if (vrrp->garp_delay < TIMER_HZ)
		vrrp->garp_delay = TIMER_HZ;
}
static void
vrrp_garp_refresh_handler(vector_t *strvec)
{
	vrrp_t *vrrp = LIST_TAIL_DATA(vrrp_data->vrrp);
	vrrp->garp_refresh.tv_sec = atoi(strvec_slot(strvec, 1));
	vrrp->garp_refresh.tv_usec = 0;
}
static void
vrrp_garp_rep_handler(vector_t *strvec)
{
	vrrp_t *vrrp = LIST_TAIL_DATA(vrrp_data->vrrp);
	vrrp->garp_rep = (unsigned)strtoul(strvec_slot(strvec, 1), NULL, 10);
	if (vrrp->garp_rep < 1)
		vrrp->garp_rep = 1;
}
static void
vrrp_garp_refresh_rep_handler(vector_t *strvec)
{
	vrrp_t *vrrp = LIST_TAIL_DATA(vrrp_data->vrrp);
	vrrp->garp_refresh_rep = (unsigned)strtoul(strvec_slot(strvec, 1), NULL, 10);
	if (vrrp->garp_refresh_rep < 1)
		vrrp->garp_refresh_rep = 1;
}

static void
vrrp_garp_lower_prio_delay_handler(vector_t *strvec)
{
	vrrp_t *vrrp = LIST_TAIL_DATA(vrrp_data->vrrp);
	vrrp->garp_lower_prio_delay = (unsigned)strtoul(strvec_slot(strvec, 1), NULL, 10) * TIMER_HZ;
}
static void
vrrp_garp_lower_prio_rep_handler(vector_t *strvec)
{
	vrrp_t *vrrp = LIST_TAIL_DATA(vrrp_data->vrrp);
	int garp_lower_prio_rep = atoi(strvec_slot(strvec, 1));

	/* Allow 0 GARP messages to be sent */
	if (garp_lower_prio_rep < 0)
		vrrp->garp_lower_prio_rep = 0;
	else
		vrrp->garp_lower_prio_rep = (unsigned)garp_lower_prio_rep;
}
static void
vrrp_lower_prio_no_advert_handler(vector_t *strvec)
{
	int res;

	vrrp_t *vrrp = LIST_TAIL_DATA(vrrp_data->vrrp);
	if (vector_size(strvec) >= 2) {
		res = check_true_false(strvec_slot(strvec, 1));
		if (res >= 0)
			vrrp->lower_prio_no_advert = (unsigned)res;
		else
			log_message(LOG_INFO, "(%s): invalid lower_prio_no_advert %s specified", vrrp->iname, FMT_STR_VSLOT(strvec, 1));
	} else {
		/* Defaults to true */
		vrrp->lower_prio_no_advert = true;
	}
}

static void
vrrp_higher_prio_send_advert_handler(vector_t *strvec)
{
	int res;

	vrrp_t *vrrp = LIST_TAIL_DATA(vrrp_data->vrrp);
	if (vector_size(strvec) >= 2) {
		res = check_true_false(strvec_slot(strvec, 1));
		if (res >= 0)
			vrrp->higher_prio_send_advert = (unsigned)res;
		else
			log_message(LOG_INFO, "(%s): invalid higher_prio_send_advert %s specified", vrrp->iname, FMT_STR_VSLOT(strvec, 1));
	} else {
		/* Defaults to true */
		vrrp->higher_prio_send_advert = true;
	}
}


#if defined _WITH_VRRP_AUTH_
static void
vrrp_auth_type_handler(vector_t *strvec)
{
	vrrp_t *vrrp = LIST_TAIL_DATA(vrrp_data->vrrp);
	char *str = strvec_slot(strvec, 1);

	if (!strcmp(str, "AH"))
		vrrp->auth_type = VRRP_AUTH_AH;
	else if (!strcmp(str, "PASS"))
		vrrp->auth_type = VRRP_AUTH_PASS;
	else
		log_message(LOG_INFO, "(%s): unknown authentication type '%s'", vrrp->iname, str);
}
static void
vrrp_auth_pass_handler(vector_t *strvec)
{
	vrrp_t *vrrp = LIST_TAIL_DATA(vrrp_data->vrrp);
	char *str = strvec_slot(strvec, 1);
	size_t max_size = sizeof (vrrp->auth_data);
	size_t str_len = strlen(str);

	if (str_len > max_size) {
		str_len = max_size;
		log_message(LOG_INFO,
			    "Truncating auth_pass to %zu characters", max_size);
	}

	memset(vrrp->auth_data, 0, max_size);
	memcpy(vrrp->auth_data, str, str_len);
}
#endif
static void
vrrp_vip_handler(__attribute__((unused)) vector_t *strvec)
{
	vrrp_t *vrrp = LIST_TAIL_DATA(vrrp_data->vrrp);
	char *buf;
	char *str = NULL;
	vector_t *vec = NULL;
	sa_family_t address_family;

	buf = (char *) MALLOC(MAXBUF);
	while (read_line(buf, MAXBUF)) {
		address_family = AF_UNSPEC;
		vec = alloc_strvec(buf);
		if (vec) {
			str = strvec_slot(vec, 0);
			if (!strcmp(str, EOB)) {
				free_strvec(vec);
				break;
			}

			if (vector_size(vec)) {
				alloc_vrrp_vip(vec);
				if (!LIST_ISEMPTY(vrrp->vip))
					address_family = IP_FAMILY((ip_address_t*)LIST_TAIL_DATA(vrrp->vip));
			}

			if (address_family != AF_UNSPEC) {
				if (vrrp->family == AF_UNSPEC)
					vrrp->family = address_family;
				else if (address_family != vrrp->family) {
					log_message(LOG_INFO, "(%s): address family must match VRRP instance [%s] - ignoring", vrrp->iname, str);
					free_list_element(vrrp->vip, vrrp->vip->tail);
				}
			}

			free_strvec(vec);
		}
		memset(buf, 0, MAXBUF);
	}
	FREE(buf);
}
static void
vrrp_evip_handler(__attribute__((unused)) vector_t *strvec)
{
	alloc_value_block(alloc_vrrp_evip);
}
static void
vrrp_promote_secondaries_handler(__attribute__((unused)) vector_t *strvec)
{
	vrrp_t *vrrp = LIST_TAIL_DATA(vrrp_data->vrrp);

	vrrp->promote_secondaries = true;
}
#ifdef _HAVE_FIB_ROUTING_
static void
vrrp_vroutes_handler(__attribute__((unused)) vector_t *strvec)
{
	alloc_value_block(alloc_vrrp_vroute);
}
static void
vrrp_vrules_handler(__attribute__((unused)) vector_t *strvec)
{
	alloc_value_block(alloc_vrrp_vrule);
}
#endif
static void
vrrp_script_handler(vector_t *strvec)
{
	alloc_vrrp_script(strvec_slot(strvec, 1));
	script_user_set = false;
	remove_script = false;
}
static void
vrrp_vscript_script_handler(vector_t *strvec)
{
	vrrp_script_t *vscript = LIST_TAIL_DATA(vrrp_data->vrrp_script);
	vscript->script.args = set_script_params_array(strvec, true);
	vscript->script.cmd_str = set_value(strvec);
}
static void
vrrp_vscript_interval_handler(vector_t *strvec)
{
	vrrp_script_t *vscript = LIST_TAIL_DATA(vrrp_data->vrrp_script);
	vscript->interval = (unsigned)(strtoul(strvec_slot(strvec, 1), NULL, 10) * TIMER_HZ);
	if (vscript->interval < TIMER_HZ)
		vscript->interval = TIMER_HZ;
}
static void
vrrp_vscript_timeout_handler(vector_t *strvec)
{
	vrrp_script_t *vscript = LIST_TAIL_DATA(vrrp_data->vrrp_script);
	vscript->timeout = strtoul(strvec_slot(strvec, 1), NULL, 10) * TIMER_HZ;
	if (vscript->timeout < TIMER_HZ)
		vscript->timeout = TIMER_HZ;
}
static void
vrrp_vscript_weight_handler(vector_t *strvec)
{
	vrrp_script_t *vscript = LIST_TAIL_DATA(vrrp_data->vrrp_script);
	vscript->weight = atoi(strvec_slot(strvec, 1));
}
static void
vrrp_vscript_rise_handler(vector_t *strvec)
{
	vrrp_script_t *vscript = LIST_TAIL_DATA(vrrp_data->vrrp_script);
	vscript->rise = atoi(strvec_slot(strvec, 1));
	if (vscript->rise < 1)
		vscript->rise = 1;
}
static void
vrrp_vscript_fall_handler(vector_t *strvec)
{
	vrrp_script_t *vscript = LIST_TAIL_DATA(vrrp_data->vrrp_script);
	vscript->fall = atoi(strvec_slot(strvec, 1));
	if (vscript->fall < 1)
		vscript->fall = 1;
}
static void
vrrp_vscript_user_handler(vector_t *strvec)
{
	vrrp_script_t *vscript = LIST_TAIL_DATA(vrrp_data->vrrp_script);
	if (set_script_uid_gid(strvec, 1, &vscript->script.uid, &vscript->script.gid)) {
		log_message(LOG_INFO, "Unable to set uid/gid for script %s", vscript->script.cmd_str);
		remove_script = true;
	}
	else {
		remove_script = false;
		script_user_set = true;
	}
}
static void
vrrp_vscript_end_handler(void)
{
	vrrp_script_t *vscript = LIST_TAIL_DATA(vrrp_data->vrrp_script);

<<<<<<< HEAD
	if (script_user_set)
		return;

	if (!remove_script &&
	     set_default_script_user(NULL, NULL)) {
		log_message(LOG_INFO, "Unable to set default user for track script %s - removing", vscript->script.args[0]);
=======
	if (!vscript->script) {
		log_message(LOG_INFO, "No script set for vrrp_script %s - removing", vscript->sname);
>>>>>>> e8421dd1
		remove_script = true;
	}
	else if (!remove_script) {
		if (script_user_set)
			return;

		if (set_default_script_user(NULL, NULL, global_data->script_security)) {
			log_message(LOG_INFO, "Unable to set default user for vrrp script %s - removing", vscript->sname);
			remove_script = true;
		}
	}

	if (remove_script) {
		free_list_element(vrrp_data->vrrp_script, vrrp_data->vrrp_script->tail);
		return;
	}

<<<<<<< HEAD
	vscript->script.uid = default_script_uid;
	vscript->script.gid = default_script_gid;
=======
	vscript->uid = default_script_uid;
	vscript->gid = default_script_gid;
>>>>>>> e8421dd1
}
static void
vrrp_vscript_init_fail_handler(__attribute__((unused)) vector_t *strvec)
{
	vrrp_script_t *vscript = LIST_TAIL_DATA(vrrp_data->vrrp_script);
	vscript->result = VRRP_SCRIPT_STATUS_INIT_FAILED;
}
static void
vrrp_version_handler(vector_t *strvec)
{
	vrrp_t *vrrp = LIST_TAIL_DATA(vrrp_data->vrrp);
	uint8_t version = (uint8_t)strtoul(strvec_slot(strvec, 1), NULL, 10);

	if (VRRP_IS_BAD_VERSION(version)) {
		log_message(LOG_INFO, "VRRP Error : Version not valid !");
		log_message(LOG_INFO, "             must be between either 2 or 3. reconfigure !");
		return;
	}

	if ((vrrp->version && vrrp->version != version) ||
	    (version == VRRP_VERSION_2 && vrrp->family == AF_INET6)) {
		log_message(LOG_INFO, "(%s): vrrp_version conflicts with configured or deduced version; ignoring.", vrrp->iname);
		return;
	}

	vrrp->version = version;
}

static void
vrrp_accept_handler(__attribute__((unused)) vector_t *strvec)
{
	vrrp_t *vrrp = LIST_TAIL_DATA(vrrp_data->vrrp);

	vrrp->accept = true;
}

static void
vrrp_no_accept_handler(__attribute__((unused)) vector_t *strvec)
{
	vrrp_t *vrrp = LIST_TAIL_DATA(vrrp_data->vrrp);

	vrrp->accept = false;
}

static void
garp_group_handler(__attribute__((unused)) vector_t *strvec)
{
	alloc_garp_delay();
}
static void
garp_group_garp_interval_handler(vector_t *strvec)
{
	garp_delay_t *delay = LIST_TAIL_DATA(garp_delay);

	delay->garp_interval.tv_usec = (useconds_t)atof(strvec_slot(strvec, 1)) * 1000000;
	delay->garp_interval.tv_sec = delay->garp_interval.tv_usec / 1000000;
	delay->garp_interval.tv_usec %= 1000000;
	delay->have_garp_interval = true;

	if (delay->garp_interval.tv_sec >= 1)
		log_message(LOG_INFO, "The garp_interval is very large - %s seconds", FMT_STR_VSLOT(strvec,1));
}
static void
garp_group_gna_interval_handler(vector_t *strvec)
{
	garp_delay_t *delay = LIST_TAIL_DATA(garp_delay);

	delay->gna_interval.tv_usec = (suseconds_t)(atof(strvec_slot(strvec, 1)) * 1000000);
	delay->gna_interval.tv_sec = delay->gna_interval.tv_usec / 1000000;
	delay->gna_interval.tv_usec %= 1000000;
	delay->have_gna_interval = true;

	if (delay->gna_interval.tv_sec >= 1)
		log_message(LOG_INFO, "The gna_interval is very large - %s seconds", FMT_STR_VSLOT(strvec,1));
}
static void
garp_group_interface_handler(vector_t *strvec)
{
	interface_t *ifp = if_get_by_ifname(strvec_slot(strvec, 1), true);
	if (!ifp->ifindex)
		log_message(LOG_INFO, "WARNING - interface %s specified for garp_group doesn't currently exist", ifp->ifname);

	if (ifp->garp_delay) {
		log_message(LOG_INFO, "garp_group already specified for %s - ignoring", FMT_STR_VSLOT(strvec, 1));
		return;
	}

#ifdef _HAVE_VRRP_VMAC_
	/* We cannot have a group on a vmac interface */
	if (ifp->vmac) {
		log_message(LOG_INFO, "Cannot specify garp_delay on a vmac (%s) - ignoring", ifp->ifname);
		return;
	}
#endif
	ifp->garp_delay = LIST_TAIL_DATA(garp_delay);
}
static void
garp_group_interfaces_handler(vector_t *strvec)
{
	garp_delay_t *delay = LIST_TAIL_DATA(garp_delay);
	interface_t *ifp;
	vector_t *interface_vec = read_value_block(strvec);
	size_t i;
	garp_delay_t *gd;
	element e;

	/* First set the next aggregation group number */
	delay->aggregation_group = 1;
	for (e = LIST_HEAD(garp_delay); e; ELEMENT_NEXT(e)) {
		gd = ELEMENT_DATA(e);
		if (gd->aggregation_group && gd != delay)
			delay->aggregation_group++;
	}

	for (i = 0; i < vector_size(interface_vec); i++) {
		ifp = if_get_by_ifname(vector_slot(interface_vec, i), true);
		if (!ifp->ifindex)
			log_message(LOG_INFO, "WARNING - interface %s specified for garp_group doesn't currently exist", ifp->ifname);

		if (ifp->garp_delay) {
			log_message(LOG_INFO, "garp_group already specified for %s - ignoring", FMT_STR_VSLOT(strvec, 1));
			continue;
		}

#ifdef _HAVE_VRRP_VMAC_
		if (ifp->vmac) {
			log_message(LOG_INFO, "Cannot specify garp_delay on a vmac (%s) - ignoring", ifp->ifname);
			continue;
		}
#endif
		ifp->garp_delay = delay;
	}

	free_strvec(interface_vec);
}

void
init_vrrp_keywords(bool active)
{
	/* Static routes mapping */
	install_keyword_root("static_ipaddress", &static_addresses_handler, active);
#ifdef _HAVE_FIB_ROUTING_
	install_keyword_root("static_routes", &static_routes_handler, active);
	install_keyword_root("static_rules", &static_rules_handler, active);
#endif

	/* VRRP Instance mapping */
	install_keyword_root("vrrp_sync_group", &vrrp_sync_group_handler, active);
	install_keyword("group", &vrrp_group_handler);
	install_keyword("notify_backup", &vrrp_gnotify_backup_handler);
	install_keyword("notify_master", &vrrp_gnotify_master_handler);
	install_keyword("notify_fault", &vrrp_gnotify_fault_handler);
	install_keyword("notify", &vrrp_gnotify_handler);
	install_keyword("smtp_alert", &vrrp_gsmtp_handler);
	install_keyword("global_tracking", &vrrp_gglobal_tracking_handler);

	install_keyword_root("garp_group", &garp_group_handler, active);
	install_keyword("garp_interval", &garp_group_garp_interval_handler);
	install_keyword("gna_interval", &garp_group_gna_interval_handler);
	install_keyword("interface", &garp_group_interface_handler);
	install_keyword("interfaces", &garp_group_interfaces_handler);

	install_keyword_root("vrrp_instance", &vrrp_handler, active);
#ifdef _HAVE_VRRP_VMAC_
	install_keyword("use_vmac", &vrrp_vmac_handler);
	install_keyword("vmac_xmit_base", &vrrp_vmac_xmit_base_handler);
#endif
	install_keyword("unicast_peer", &vrrp_unicast_peer_handler);
	install_keyword("native_ipv6", &vrrp_native_ipv6_handler);
	install_keyword("state", &vrrp_state_handler);
	install_keyword("interface", &vrrp_int_handler);
	install_keyword("dont_track_primary", &vrrp_dont_track_handler);
	install_keyword("track_interface", &vrrp_track_int_handler);
	install_keyword("track_script", &vrrp_track_scr_handler);
	install_keyword("mcast_src_ip", &vrrp_srcip_handler);
	install_keyword("unicast_src_ip", &vrrp_srcip_handler);
	install_keyword("virtual_router_id", &vrrp_vrid_handler);
	install_keyword("version", &vrrp_version_handler);
	install_keyword("priority", &vrrp_prio_handler);
	install_keyword("advert_int", &vrrp_adv_handler);
	install_keyword("virtual_ipaddress", &vrrp_vip_handler);
	install_keyword("virtual_ipaddress_excluded", &vrrp_evip_handler);
	install_keyword("promote_secondaries", &vrrp_promote_secondaries_handler);
	install_keyword("linkbeat_use_polling", &vrrp_linkbeat_handler);
#ifdef _HAVE_FIB_ROUTING_
	install_keyword("virtual_routes", &vrrp_vroutes_handler);
	install_keyword("virtual_rules", &vrrp_vrules_handler);
#endif
	install_keyword("accept", &vrrp_accept_handler);
	install_keyword("no_accept", &vrrp_no_accept_handler);
	install_keyword("skip_check_adv_addr", &vrrp_skip_check_adv_addr_handler);
	install_keyword("strict_mode", &vrrp_strict_mode_handler);
	install_keyword("preempt", &vrrp_preempt_handler);
	install_keyword("nopreempt", &vrrp_nopreempt_handler);
	install_keyword("preempt_delay", &vrrp_preempt_delay_handler);
	install_keyword("debug", &vrrp_debug_handler);
	install_keyword("notify_backup", &vrrp_notify_backup_handler);
	install_keyword("notify_master", &vrrp_notify_master_handler);
	install_keyword("notify_fault", &vrrp_notify_fault_handler);
	install_keyword("notify_stop", &vrrp_notify_stop_handler);
	install_keyword("notify", &vrrp_notify_handler);
	install_keyword("smtp_alert", &vrrp_smtp_handler);
#ifdef _WITH_LVS_
	install_keyword("lvs_sync_daemon_interface", &vrrp_lvs_syncd_handler);
#endif
	install_keyword("garp_master_delay", &vrrp_garp_delay_handler);
	install_keyword("garp_master_refresh", &vrrp_garp_refresh_handler);
	install_keyword("garp_master_repeat", &vrrp_garp_rep_handler);
	install_keyword("garp_master_refresh_repeat", &vrrp_garp_refresh_rep_handler);
	install_keyword("garp_lower_prio_delay", &vrrp_garp_lower_prio_delay_handler);
	install_keyword("garp_lower_prio_repeat", &vrrp_garp_lower_prio_rep_handler);
	install_keyword("lower_prio_no_advert", &vrrp_lower_prio_no_advert_handler);
	install_keyword("higher_prio_send_advert", &vrrp_higher_prio_send_advert_handler);
#if defined _WITH_VRRP_AUTH_
	install_keyword("authentication", NULL);
	install_sublevel();
	install_keyword("auth_type", &vrrp_auth_type_handler);
	install_keyword("auth_pass", &vrrp_auth_pass_handler);
	install_sublevel_end();
#endif
	install_keyword_root("vrrp_script", &vrrp_script_handler, active);
	install_keyword("script", &vrrp_vscript_script_handler);
	install_keyword("interval", &vrrp_vscript_interval_handler);
	install_keyword("timeout", &vrrp_vscript_timeout_handler);
	install_keyword("weight", &vrrp_vscript_weight_handler);
	install_keyword("rise", &vrrp_vscript_rise_handler);
	install_keyword("fall", &vrrp_vscript_fall_handler);
	install_keyword("user", &vrrp_vscript_user_handler);
	install_keyword("init_fail", &vrrp_vscript_init_fail_handler);
	install_sublevel_end_handler(&vrrp_vscript_end_handler);
}

vector_t *
vrrp_init_keywords(void)
{
	/* global definitions mapping */
	init_global_keywords(true);

	init_vrrp_keywords(true);
#ifdef _WITH_LVS_
	init_check_keywords(false);
#endif

	return keywords;
}<|MERGE_RESOLUTION|>--- conflicted
+++ resolved
@@ -786,24 +786,15 @@
 {
 	vrrp_script_t *vscript = LIST_TAIL_DATA(vrrp_data->vrrp_script);
 
-<<<<<<< HEAD
-	if (script_user_set)
-		return;
-
-	if (!remove_script &&
-	     set_default_script_user(NULL, NULL)) {
-		log_message(LOG_INFO, "Unable to set default user for track script %s - removing", vscript->script.args[0]);
-=======
-	if (!vscript->script) {
+	if (!vscript->script.args[0]) {
 		log_message(LOG_INFO, "No script set for vrrp_script %s - removing", vscript->sname);
->>>>>>> e8421dd1
 		remove_script = true;
 	}
 	else if (!remove_script) {
 		if (script_user_set)
 			return;
 
-		if (set_default_script_user(NULL, NULL, global_data->script_security)) {
+		if (set_default_script_user(NULL, NULL)) {
 			log_message(LOG_INFO, "Unable to set default user for vrrp script %s - removing", vscript->sname);
 			remove_script = true;
 		}
@@ -814,13 +805,8 @@
 		return;
 	}
 
-<<<<<<< HEAD
 	vscript->script.uid = default_script_uid;
 	vscript->script.gid = default_script_gid;
-=======
-	vscript->uid = default_script_uid;
-	vscript->gid = default_script_gid;
->>>>>>> e8421dd1
 }
 static void
 vrrp_vscript_init_fail_handler(__attribute__((unused)) vector_t *strvec)
