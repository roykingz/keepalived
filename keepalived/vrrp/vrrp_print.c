/*
 * Soft:        Vrrpd is an implementation of VRRPv2 as specified in rfc2338.
 *              VRRP is a protocol which elect a master server on a LAN. If the
 *              master fails, a backup server takes over.
 *              The original implementation has been made by jerome etienne.
 *
 * Part:        Print running VRRP state information
 *
 * Author:      John Southworth, <john.southworth@vyatta.com>
 *
 *              This program is distributed in the hope that it will be useful,
 *              but WITHOUT ANY WARRANTY; without even the implied warranty of
 *              MERCHANTABILITY or FITNESS FOR A PARTICULAR PURPOSE.
 *              See the GNU General Public License for more details.
 *
 *              This program is free software; you can redistribute it and/or
 *              modify it under the terms of the GNU General Public License
 *              as published by the Free Software Foundation; either version
 *              2 of the License, or (at your option) any later version.
 *
 * Copyright (C) 2012 John Southworth, <john.southworth@vyatta.com>
 */

#include "config.h"

#include <time.h>
#include <errno.h>
#include <inttypes.h>
#include <net/if_arp.h>

#include "logger.h"
#include "rttables.h"
#include "utils.h"

#include "vrrp.h"
#include "vrrp_data.h"
#include "vrrp_print.h"
#ifdef _HAVE_FIB_ROUTING_
#include "vrrp_iproute.h"
#include "vrrp_iprule.h"
#endif
<<<<<<< HEAD
#include "vrrp_track.h"
=======
#include "keepalived_netlink.h"
#include "rttables.h"
#include "logger.h"
#include "vrrp_if.h"

#include <time.h>
#include <errno.h>
#include <inttypes.h>
>>>>>>> 9e26d94e

static void
vrrp_print_list(FILE *file, list l, void (*fptr)(FILE*, void*))
{
	element e;
	for (e = LIST_HEAD(l); e; ELEMENT_NEXT(e)) {
		(*fptr)(file, ELEMENT_DATA(e));
	}
}

static void
vrrp_track_print(FILE *file, void *data)
{
	tracking_vrrp_t *tvp = data;
	vrrp_t *vrrp = tvp->vrrp;

	fprintf(file, "     %s, weight %d\n", vrrp->iname, tvp->weight);
}

char *
get_state_str(int state)
{
	if (state == VRRP_STATE_INIT) return "INIT";
	if (state == VRRP_STATE_BACK) return "BACKUP";
	if (state == VRRP_STATE_MAST) return "MASTER";
	if (state == VRRP_STATE_FAULT) return "FAULT";
	if (state == VRRP_DISPATCHER) return "DISPATCHER";
	return "unknown";
}

static void
print_script(FILE *file, const notify_script_t *script, const char *type)
{
	fprintf(file, "   %s state transition script = %s, uid:gid %d:%d\n",
	       type, script->cmd_str, script->uid, script->gid);
}

static void
if_name_print(FILE *file, void *data)
{
	tracked_if_t *tip = data;

	fprintf(file, "     %s, weight %d\n", tip->ifp->ifname, tip->weight);
}

static void
vscript_name_print(FILE *file, void *data)
{
	tracked_sc_t *tsc = data;

	fprintf(file, "     %s, weight %d\n", tsc->scr->sname, tsc->weight);
}

static void
vfile_name_print(FILE *file, void *data)
{
	tracked_file_t *tfl = data;

fprintf(file, "vfile_name_print %p, file %p, tfile->file->fname %p\n", tfl, tfl->file, tfl->file->fname); fflush(file);
	fprintf(file, "     %s, weight %d\n", tfl->file->fname, tfl->weight);
}

static void
vgroup_print(FILE *file, void *data)
{
	element e;

	vrrp_sgroup_t *vgroup = data;
	fprintf(file, " VRRP Sync Group = %s, %s\n", vgroup->gname, get_state_str(vgroup->state));
	if (vgroup->vrrp_instances) {
		fprintf(file, "   VRRP member instances = %d\n", LIST_SIZE(vgroup->vrrp_instances));
		for (e = LIST_HEAD(vgroup->vrrp_instances); e; ELEMENT_NEXT(e)) {
			vrrp_t *vrrp = ELEMENT_DATA(e);
			fprintf(file, "     %s\n", vrrp->iname);
		}
	}
	fprintf(file, "   member instances down = %d\n", vgroup->num_member_fault);
	fprintf(file, "   member instances init = %d\n", vgroup->num_member_init);
	if (vgroup->sgroup_tracking_weight)
		fprintf(file, "   sync group tracking weight set\n");
	if (!LIST_ISEMPTY(vgroup->track_ifp)) {
		fprintf(file, "   Tracked interfaces = %d\n", LIST_SIZE(vgroup->track_ifp));
		vrrp_print_list(file, vgroup->track_ifp, &if_name_print);
	}
	if (!LIST_ISEMPTY(vgroup->track_script)) {
		fprintf(file, "   Tracked scripts = %d\n", LIST_SIZE(vgroup->track_script));
		vrrp_print_list(file, vgroup->track_script, &vscript_name_print);
	}
	if (!LIST_ISEMPTY(vgroup->track_file)) {
		fprintf(file, "   Tracked files = %d\n", LIST_SIZE(vgroup->track_file));
		vrrp_print_list(file, vgroup->track_file, &vfile_name_print);
	}
	if (vgroup->script_backup)
		print_script(file, vgroup->script_backup, "Backup");
	if (vgroup->script_master)
		print_script(file, vgroup->script_master, "Master");
	if (vgroup->script_fault)
		print_script(file, vgroup->script_fault, "Fault");
	if (vgroup->script)
		print_script(file, vgroup->script, "Generic");
	if (vgroup->smtp_alert)
		fprintf(file, "   Using smtp notification\n");

}

static void
vscript_print(FILE *file, void *data)
{
	vrrp_script_t *vscript = data;
	const char *str;

	fprintf(file, " VRRP Script = %s\n", vscript->sname);
	fprintf(file, "   Command = %s\n", vscript->script.cmd_str);
	fprintf(file, "   uid:gid = %d:%d\n", vscript->script.uid, vscript->script.gid);
	fprintf(file, "   Interval = %lu sec\n", vscript->interval / TIMER_HZ);
	fprintf(file, "   Timeout = %lu\n", vscript->timeout / TIMER_HZ);
	fprintf(file, "   Weight = %d\n", vscript->weight);
	fprintf(file, "   Rise = %d\n", vscript->rise);
	fprintf(file, "   Fall = %d\n", vscript->fall);
	fprintf(file, "   Last exit status = %d\n", vscript->last_status);
	fprintf(file, "   Insecure = %s\n", vscript->insecure ? "yes" : "no");
	fprintf(file, "   uid:gid = %d:%d\n", vscript->script.uid, vscript->script.gid);

	switch (vscript->init_state) {
	case SCRIPT_INIT_STATE_INIT:
		str = "INIT"; break;
<<<<<<< HEAD
	case VRRP_SCRIPT_STATUS_INIT_FAILED:
=======
	case SCRIPT_INIT_STATE_GOOD:
		str = "INIT/GOOD"; break;
	case SCRIPT_INIT_STATE_FAILED:
>>>>>>> 9e26d94e
		str = "INIT/FAILED"; break;
	case SCRIPT_INIT_STATE_DISABLED:
		str = "DISABLED"; break;
	default:
		str = (vscript->result >= vscript->rise) ? "GOOD" : "BAD";
	}
	fprintf(file, "   Result = %d (%s)\n", vscript->result, str);

	fprintf(file, "   Tracking VRRP = %d\n", (vscript->tracking_vrrp) ? LIST_SIZE(vscript->tracking_vrrp) : 0);
	if (vscript->tracking_vrrp)
		vrrp_print_list(file, vscript->tracking_vrrp, &vrrp_track_print);
}

static void
vfile_print(FILE *file, void *data)
{
	vrrp_tracked_file_t *vfile = data;

	fprintf(file, " VRRP Track file = %s\n", vfile->fname);
	fprintf(file, "   File = %s\n", vfile->file_path);
	fprintf(file, "   Weight = %d\n", vfile->weight);
	fprintf(file, "   Last status = %d\n", vfile->last_status);
	fprintf(file, "   Tracking VRRP = %d\n", (vfile->tracking_vrrp) ? LIST_SIZE(vfile->tracking_vrrp) : 0);
	if (vfile->tracking_vrrp)
		vrrp_print_list(file, vfile->tracking_vrrp, &vrrp_track_print);
}

static void
address_print(FILE *file, void *data)
{
	ip_address_t *ipaddr = data;
	char broadcast[INET_ADDRSTRLEN + 5] = "";	/* allow for " brd " */
	char addr_str[INET6_ADDRSTRLEN] = "";

	if (IP_IS6(ipaddr)) {
		inet_ntop(AF_INET6, &ipaddr->u.sin6_addr, addr_str, sizeof(addr_str));
	} else {
		inet_ntop(AF_INET, &ipaddr->u.sin.sin_addr, addr_str, sizeof(addr_str));
	if (ipaddr->u.sin.sin_brd.s_addr)
		snprintf(broadcast, sizeof(broadcast) - 1, " brd %s",
			 inet_ntop2(ipaddr->u.sin.sin_brd.s_addr));
	}

	fprintf(file, "     %s/%d%s dev %s%s%s%s%s\n"
		, addr_str
		, ipaddr->ifa.ifa_prefixlen
		, broadcast
		, IF_NAME(ipaddr->ifp)
		, IP_IS4(ipaddr) ? " scope " : ""
		, IP_IS4(ipaddr) ? get_rttables_scope(ipaddr->ifa.ifa_scope) : ""
		, ipaddr->label ? " label " : ""
		, ipaddr->label ? ipaddr->label : "");
}

static void
sockaddr_print(FILE *file, void *data)
{
	struct sockaddr_storage *addr = data;

	fprintf(file, "     %s\n", inet_sockaddrtos(addr));
}

#ifdef _HAVE_FIB_ROUTING_
static void
route_print(FILE *file, void *data)
{
	ip_route_t *route = data;
	char *buf = MALLOC(ROUTE_BUF_SIZE);

	format_iproute(route, buf, ROUTE_BUF_SIZE);

	fprintf(file, "     %s\n", buf);

	FREE(buf);

}

static void
rule_print(FILE *file, void *data)
{
	ip_rule_t *rule = data;
	char *buf = MALLOC(RULE_BUF_SIZE);

	format_iprule(rule, buf, RULE_BUF_SIZE);

	fprintf(file, "    %s\n", buf);

	FREE(buf);
}
#endif

static void
if_print(FILE *file, void *data)
{
	interface_t *ifp = data;
	char addr_str[INET6_ADDRSTRLEN];
	unsigned i;

	fprintf(file, " Name = %s\n", ifp->ifname);
	fprintf(file, "   index = %u\n", ifp->ifindex);
	fprintf(file, "   IPv4 address = %s\n",
		ifp->sin_addr.s_addr ? inet_ntop2(ifp->sin_addr.s_addr) : "(none)");
	if (ifp->sin6_addr.s6_addr32[0])
		inet_ntop(AF_INET6, &ifp->sin6_addr, addr_str, sizeof(addr_str));
	fprintf(file, "   IPv6 address = %s\n", ifp->sin6_addr.s6_addr32[0] ? addr_str : "(none)");
#ifdef _HAVE_VRRP_VMAC_
	fprintf(file, "   VMAC = %s\n", ifp != ifp->base_ifp ? "true" : "false");
	if (ifp != ifp->base_ifp)
		fprintf(file, "   Underlying interface = %s\n", ifp->base_ifp ? ifp->base_ifp->ifname : "NONE");
#endif

	fprintf(file, "   MAC = ");
	// Copy dump_vrrp for next
	for (i = 0; i < ifp->hw_addr_len; i++)
		fprintf(file, "%s%.2x", i ? ":"  : "", ifp->hw_addr[i]);
	fprintf(file, "\n");

	fprintf(file, "   %sUP, %sRUNNING\n", ifp->ifi_flags & IFF_UP ? "" : "not ", ifp->ifi_flags & IFF_RUNNING ? "" : "not " );
	fprintf(file, "   MTU = %d\n", ifp->mtu);

	switch (ifp->hw_type) {
	case ARPHRD_LOOPBACK:
		fprintf(file, "   HW Type = LOOPBACK\n");
		break;
	case ARPHRD_ETHER:
		fprintf(file, "   HW Type = ETHERNET\n");
		break;
	default:
		fprintf(file, "   HW Type = UNKNOWN (%d)\n", ifp->hw_type);
		break;
	}

	/* MII channel supported ? */
	if (IF_MII_SUPPORTED(ifp))
		fprintf(file, "   NIC support MII regs\n");
	else if (IF_ETHTOOL_SUPPORTED(ifp))
		fprintf(file, "   NIC support ETHTOOL GLINK interface\n");
	else
		fprintf(file, "   NIC netlink status update\n");

	if (ifp->tracking_vrrp) {
		fprintf(file, "   Tracking vrrp:\n");
		vrrp_print_list(file, ifp->tracking_vrrp, &vrrp_track_print);
	}
}

static void
vrrp_print(FILE *file, void *data)
{
	vrrp_t *vrrp = data;
#ifdef _WITH_VRRP_AUTH_
	char auth_data[sizeof(vrrp->auth_data) + 1];
#endif
	char time_str[26];

	fprintf(file, " VRRP Instance = %s\n", vrrp->iname);
	fprintf(file, "   VRRP Version = %d\n", vrrp->version);
	if (vrrp->sync)
		fprintf(file, "   Sync group = %s\n", vrrp->sync->gname);
	if (vrrp->family == AF_INET6)
		fprintf(file, "   Using Native IPv6\n");
	fprintf(file, "   State = %s\n", get_state_str(vrrp->state));
	if (vrrp->state == VRRP_STATE_BACK) {
		fprintf(file, "   Master router = %s\n", inet_sockaddrtos(&vrrp->master_saddr));
		fprintf(file, "   Master priority = %d\n", vrrp->master_priority);
		if (vrrp->version == VRRP_VERSION_3)
			fprintf(file, "   Master advert int = %.2f sec\n", (float)vrrp->master_adver_int / TIMER_HZ);
	}
	fprintf(file, "   Wantstate = %s\n", get_state_str(vrrp->wantstate));
	ctime_r(&vrrp->last_transition.tv_sec, time_str);
	fprintf(file, "   Number of interface and track script faults = %d\n", vrrp->num_script_if_fault);
	fprintf(file, "   Number of track scripts init = %d\n", vrrp->num_script_init);
	fprintf(file, "   Last transition = %ld (%.24s)\n", vrrp->last_transition.tv_sec, time_str);
	if (!ctime_r(&vrrp->sands.tv_sec, time_str))
		strcpy(time_str, "invalid time ");
	if (vrrp->sands.tv_sec == TIMER_DISABLED)
		fprintf(file, "   Read timeout = DISABLED\n");
	else
		fprintf(file, "   Read timeout = %ld.%6.6ld (%.19s.%6.6ld)\n", vrrp->sands.tv_sec, vrrp->sands.tv_usec, time_str, vrrp->sands.tv_usec);
	fprintf(file, "   Master down timer = %u usecs\n", vrrp->ms_down_timer);
	fprintf(file, "   Interface = %s", IF_NAME(vrrp->ifp));
#ifdef _HAVE_VRRP_VMAC_
	if (vrrp->ifp != vrrp->ifp->base_ifp)
		fprintf(file, ", vmac on %s", vrrp->ifp->base_ifp->ifname);
#endif
	fprintf(file, "\n");
	if (vrrp->dont_track_primary)
		fprintf(file, "   VRRP interface tracking disabled\n");
	if (vrrp->skip_check_adv_addr)
		fprintf(file, "   Skip checking advert IP addresses\n");
	if (vrrp->strict_mode)
		fprintf(file, "   Enforcing VRRP compliance\n");
	fprintf(file, "   Using src_ip = %s%s\n", vrrp->saddr.ss_family != AF_UNSPEC
						    ? inet_sockaddrtos(&vrrp->saddr)
						    : "(none)",
						  vrrp->saddr_from_config ? " (from configuration)" : "");
	fprintf(file, "   Gratuitous ARP delay = %d\n",
		       vrrp->garp_delay/TIMER_HZ);
	fprintf(file, "   Gratuitous ARP repeat = %d\n", vrrp->garp_rep);
	fprintf(file, "   Gratuitous ARP refresh = %lu\n",
		       vrrp->garp_refresh.tv_sec/TIMER_HZ);
	fprintf(file, "   Gratuitous ARP refresh repeat = %d\n", vrrp->garp_refresh_rep);
	fprintf(file, "   Gratuitous ARP lower priority delay = %u\n", vrrp->garp_lower_prio_delay / TIMER_HZ);
	fprintf(file, "   Gratuitous ARP lower priority repeat = %u\n", vrrp->garp_lower_prio_rep);
	fprintf(file, "   Send advert after receive lower priority advert = %s\n", vrrp->lower_prio_no_advert ? "false" : "true");
	fprintf(file, "   Send advert after receive higher priority advert = %s\n", vrrp->higher_prio_send_advert ? "true" : "false");
	fprintf(file, "   Virtual Router ID = %d\n", vrrp->vrid);
	fprintf(file, "   Priority = %d\n", vrrp->base_priority);
	fprintf(file, "   Effective priority = %d\n", vrrp->effective_priority);
	fprintf(file, "   Total priority = %d\n", vrrp->total_priority);
	fprintf(file, "   Advert interval = %d %s\n",
		(vrrp->version == VRRP_VERSION_2) ? (vrrp->adver_int / TIMER_HZ) :
		(vrrp->adver_int / (TIMER_HZ / 1000)),
		(vrrp->version == VRRP_VERSION_2) ? "sec" : "milli-sec");
	if (vrrp->state == VRRP_STATE_BACK && vrrp->version == VRRP_VERSION_3)
		fprintf(file, "   Master advert interval = %d milli-sec", vrrp->master_adver_int / (TIMER_HZ / 1000));
	fprintf(file, "   Accept = %s\n", vrrp->accept ? "enabled" : "disabled");
	fprintf(file, "   Preempt = %s\n", vrrp->nopreempt ? "disabled" : "enabled");
	fprintf(file, "   Promote_secondaries = %s\n", vrrp->promote_secondaries ? "enabled" : "disabled");
	if (vrrp->preempt_delay)
		fprintf(file, "   Preempt delay = %ld secs\n",
		       vrrp->preempt_delay / TIMER_HZ);
#if defined _WITH_VRRP_AUTH_
	if (vrrp->auth_type) {
		fprintf(file, "   Authentication type = %s\n",
		       (vrrp->auth_type ==
			VRRP_AUTH_AH) ? "IPSEC_AH" : "SIMPLE_PASSWORD");
		if (vrrp->auth_type != VRRP_AUTH_AH) {
			/* vrrp->auth_data is not \0 terminated */
			memcpy(auth_data, vrrp->auth_data, sizeof(vrrp->auth_data));
			auth_data[sizeof(vrrp->auth_data)] = '\0';
			fprintf(file, "   Password = %s\n", auth_data);
		}
	}
	else
		fprintf(file, "   Authentication type = none\n");
#endif

	if (!LIST_ISEMPTY(vrrp->track_ifp)) {
		fprintf(file, "   Tracked interfaces = %d\n", LIST_SIZE(vrrp->track_ifp));
		vrrp_print_list(file, vrrp->track_ifp, &if_name_print);
	}
	if (!LIST_ISEMPTY(vrrp->track_script)) {
		fprintf(file, "   Tracked scripts = %d\n", LIST_SIZE(vrrp->track_script));
		vrrp_print_list(file, vrrp->track_script, &vscript_name_print);
	}
	if (!LIST_ISEMPTY(vrrp->track_file)) {
		fprintf(file, "   Tracked files = %d\n", LIST_SIZE(vrrp->track_file));
		vrrp_print_list(file, vrrp->track_file, &vfile_name_print);
	}
	if (!LIST_ISEMPTY(vrrp->vip)) {
		fprintf(file, "   Virtual IP = %d\n", LIST_SIZE(vrrp->vip));
		vrrp_print_list(file, vrrp->vip, &address_print);
	}
	if (!LIST_ISEMPTY(vrrp->evip)) {
		fprintf(file, "   Virtual IP Excluded = %d\n",
			LIST_SIZE(vrrp->evip));
		vrrp_print_list(file, vrrp->evip, &address_print);
	}
	if (!LIST_ISEMPTY(vrrp->unicast_peer)) {
		fprintf(file, "   Unicast Peer = %d\n",
			LIST_SIZE(vrrp->unicast_peer));
		vrrp_print_list(file, vrrp->unicast_peer, &sockaddr_print);
#ifdef _WITH_UNICAST_CHKSUM_COMPAT_
		fprintf(file, "   Unicast checksum compatibility = %s",
				vrrp->unicast_chksum_compat == CHKSUM_COMPATIBILITY_NONE ? "no" :
				vrrp->unicast_chksum_compat == CHKSUM_COMPATIBILITY_NEVER ? "never" :
				vrrp->unicast_chksum_compat == CHKSUM_COMPATIBILITY_CONFIG ? "config" :
				vrrp->unicast_chksum_compat == CHKSUM_COMPATIBILITY_AUTO ? "auto" : "unknown");
#endif
	}
#ifdef _HAVE_FIB_ROUTING_
	if (!LIST_ISEMPTY(vrrp->vroutes)) {
		fprintf(file, "   Virtual Routes = %d\n", LIST_SIZE(vrrp->vroutes));
		vrrp_print_list(file, vrrp->vroutes, &route_print);
	}
	if (!LIST_ISEMPTY(vrrp->vrules)) {
		fprintf(file, "   Virtual Rules = %d\n", LIST_SIZE(vrrp->vrules));
		vrrp_print_list(file, vrrp->vrules, &rule_print);
	}
#endif
	if (vrrp->script_backup)
		print_script(file, vrrp->script_backup, "Backup");
	if (vrrp->script_master)
		print_script(file, vrrp->script_master, "Master");
	if (vrrp->script_fault)
		print_script(file, vrrp->script_fault, "Fault");
	if (vrrp->script_stop)
		print_script(file, vrrp->script_stop, "Stop");
	if (vrrp->script)
		print_script(file, vrrp->script, "Generic");
	if (vrrp->smtp_alert)
		fprintf(file, "   Using smtp notification\n");
}

void
vrrp_print_data(void)
{
	FILE *file = fopen ("/tmp/keepalived.data","w");
	list if_list = get_if_list();

	if (!file) {
		log_message(LOG_INFO, "Can't open /tmp/keepalived.data (%d: %s)",
			errno, strerror(errno));
		return;
	}

	fprintf(file, "------< VRRP Topology >------\n");
	vrrp_print_list(file, vrrp_data->vrrp, &vrrp_print);

	if (!LIST_ISEMPTY(vrrp_data->vrrp_sync_group)) {
		fprintf(file, "------< VRRP Sync groups >------\n");
		vrrp_print_list(file, vrrp_data->vrrp_sync_group, &vgroup_print);
	}
<<<<<<< HEAD
	if (!LIST_ISEMPTY(if_list)) {
		fprintf(file, "------< Interfaces >------\n");
		vrrp_print_list(file, if_list, &if_print);
	}
	if (!LIST_ISEMPTY(vrrp_data->vrrp_script)) {
		fprintf(file, "------< VRRP Scripts >------\n");
		vrrp_print_list(file, vrrp_data->vrrp_script, &vscript_print);
	}
	if (!LIST_ISEMPTY(vrrp_data->vrrp_track_files)) {
		fprintf(file, "------< VRRP Track files >------\n");
		vrrp_print_list(file, vrrp_data->vrrp_track_files, &vfile_print);
	}
=======

	print_interface_list(file);

>>>>>>> 9e26d94e
	fclose(file);

	clear_rt_names();
}

void
vrrp_print_stats(void)
{
	FILE *file;
	file = fopen ("/tmp/keepalived.stats","w");

	if (!file) {
		log_message(LOG_INFO, "Can't open /tmp/keepalived.stats (%d: %s)",
			errno, strerror(errno));
		return;
	}

	list l = vrrp_data->vrrp;
	element e;
	vrrp_t *vrrp;

	for (e = LIST_HEAD(l); e; ELEMENT_NEXT(e)) {
		vrrp = ELEMENT_DATA(e);
		fprintf(file, "VRRP Instance: %s\n", vrrp->iname);
		fprintf(file, "  Advertisements:\n");
		fprintf(file, "    Received: %" PRIu64 "\n", vrrp->stats->advert_rcvd);
		fprintf(file, "    Sent: %d\n", vrrp->stats->advert_sent);
		fprintf(file, "  Became master: %d\n", vrrp->stats->become_master);
		fprintf(file, "  Released master: %d\n",
			vrrp->stats->release_master);
		fprintf(file, "  Packet Errors:\n");
		fprintf(file, "    Length: %" PRIu64 "\n", vrrp->stats->packet_len_err);
		fprintf(file, "    TTL: %" PRIu64 "\n", vrrp->stats->ip_ttl_err);
		fprintf(file, "    Invalid Type: %" PRIu64 "\n",
			vrrp->stats->invalid_type_rcvd);
		fprintf(file, "    Advertisement Interval: %" PRIu64 "\n",
			vrrp->stats->advert_interval_err);
		fprintf(file, "    Address List: %" PRIu64 "\n",
			vrrp->stats->addr_list_err);
		fprintf(file, "  Authentication Errors:\n");
		fprintf(file, "    Invalid Type: %d\n",
			vrrp->stats->invalid_authtype);
#ifdef _WITH_VRRP_AUTH_
		fprintf(file, "    Type Mismatch: %d\n",
			vrrp->stats->authtype_mismatch);
		fprintf(file, "    Failure: %d\n",
			vrrp->stats->auth_failure);
#endif
		fprintf(file, "  Priority Zero:\n");
		fprintf(file, "    Received: %" PRIu64 "\n", vrrp->stats->pri_zero_rcvd);
		fprintf(file, "    Sent: %" PRIu64 "\n", vrrp->stats->pri_zero_sent);
	}
	fclose(file);
}<|MERGE_RESOLUTION|>--- conflicted
+++ resolved
@@ -39,18 +39,8 @@
 #include "vrrp_iproute.h"
 #include "vrrp_iprule.h"
 #endif
-<<<<<<< HEAD
 #include "vrrp_track.h"
-=======
-#include "keepalived_netlink.h"
-#include "rttables.h"
-#include "logger.h"
 #include "vrrp_if.h"
-
-#include <time.h>
-#include <errno.h>
-#include <inttypes.h>
->>>>>>> 9e26d94e
 
 static void
 vrrp_print_list(FILE *file, list l, void (*fptr)(FILE*, void*))
@@ -177,16 +167,8 @@
 	switch (vscript->init_state) {
 	case SCRIPT_INIT_STATE_INIT:
 		str = "INIT"; break;
-<<<<<<< HEAD
-	case VRRP_SCRIPT_STATUS_INIT_FAILED:
-=======
-	case SCRIPT_INIT_STATE_GOOD:
-		str = "INIT/GOOD"; break;
 	case SCRIPT_INIT_STATE_FAILED:
->>>>>>> 9e26d94e
 		str = "INIT/FAILED"; break;
-	case SCRIPT_INIT_STATE_DISABLED:
-		str = "DISABLED"; break;
 	default:
 		str = (vscript->result >= vscript->rise) ? "GOOD" : "BAD";
 	}
@@ -498,7 +480,6 @@
 		fprintf(file, "------< VRRP Sync groups >------\n");
 		vrrp_print_list(file, vrrp_data->vrrp_sync_group, &vgroup_print);
 	}
-<<<<<<< HEAD
 	if (!LIST_ISEMPTY(if_list)) {
 		fprintf(file, "------< Interfaces >------\n");
 		vrrp_print_list(file, if_list, &if_print);
@@ -511,11 +492,7 @@
 		fprintf(file, "------< VRRP Track files >------\n");
 		vrrp_print_list(file, vrrp_data->vrrp_track_files, &vfile_print);
 	}
-=======
-
-	print_interface_list(file);
-
->>>>>>> 9e26d94e
+
 	fclose(file);
 
 	clear_rt_names();
