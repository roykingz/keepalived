/*
 * Soft:        Keepalived is a failover program for the LVS project
 *              <www.linuxvirtualserver.org>. It monitor & manipulate
 *              a loadbalanced server pool using multi-layer checks.
 *
 * Part:        NETLINK kernel command channel.
 *
 * Author:      Alexandre Cassen, <acassen@linux-vs.org>
 *
 *              This program is distributed in the hope that it will be useful,
 *              but WITHOUT ANY WARRANTY; without even the implied warranty of
 *              MERCHANTABILITY or FITNESS FOR A PARTICULAR PURPOSE.
 *              See the GNU General Public License for more details.
 *
 *              This program is free software; you can redistribute it and/or
 *              modify it under the terms of the GNU General Public License
 *              as published by the Free Software Foundation; either version
 *              2 of the License, or (at your option) any later version.
 *
 * Copyright (C) 2001-2017 Alexandre Cassen, <acassen@gmail.com>
 */

#include "config.h"

#include <netinet/ip.h>
/* global include */
#include <stdlib.h>
#include <unistd.h>
#include <fcntl.h>
#include <sys/socket.h>
#include <string.h>
#include <errno.h>
#include <sys/uio.h>
#ifdef _HAVE_LIBNL3_
#include <netlink/netlink.h>
#endif
#include <net/if_arp.h>
#include <arpa/inet.h>
#if !defined _HAVE_LIBNL3_ || defined _LIBNL_DYNAMIC_
#ifdef HAVE_LIBNFNETLINK_LIBNFNETLINK_H
#include <libnfnetlink/libnfnetlink.h>
#endif
#endif
#include <time.h>

/* local include */
<<<<<<< HEAD
#include "keepalived_netlink.h"
=======
#ifdef _LIBNL_DYNAMIC_
#include "libnl_link.h"
#endif
>>>>>>> ea8cd916
#ifdef _WITH_LVS_
#include "check_api.h"
#endif
#ifdef _WITH_VRRP_
#include "vrrp_scheduler.h"
#include "vrrp_track.h"
#include "vrrp_data.h"
#include "vrrp_sync.h"
#ifdef _HAVE_VRRP_VMAC_
#include "vrrp_vmac.h"
#endif
#endif
#include "logger.h"
#include "scheduler.h"
#include "utils.h"
#include "bitops.h"
#if !HAVE_DECL_SOCK_NONBLOCK
#include "old_socket.h"
#endif
<<<<<<< HEAD
#ifdef _LIBNL_DYNAMIC_
#include "libnl_link.h"
#endif
#include "vrrp_ipaddress.h"
=======
>>>>>>> ea8cd916

/* Default values */
#define IF_DEFAULT_BUFSIZE	(65*1024)

/* Global vars */
#ifdef _WITH_VRRP_
nl_handle_t nl_cmd;		/* Command channel */
int netlink_error_ignore;	/* If we get this error, ignore it */
#endif

/* Static vars */
static nl_handle_t nl_kernel;	/* Kernel reflection channel */
static int nlmsg_buf_size;	/* Size of netlink message buffer */

static inline bool
addr_is_equal(struct ifaddrmsg* ifa, void* addr, ip_address_t* vip_addr, interface_t *ifp)
{
	struct in_addr* sin_addr;
	struct in6_addr* sin6_addr;

	if (vip_addr->ifa.ifa_family != ifa->ifa_family)
		return false;
	if (vip_addr->ifp != ifp)
		return false;
	if (vip_addr->ifa.ifa_family == AF_INET) {
		sin_addr = (struct in_addr *)addr;
		return vip_addr->u.sin.sin_addr.s_addr == sin_addr->s_addr;
	}

	sin6_addr = (struct in6_addr*)addr;
	return vip_addr->u.sin6_addr.s6_addr32[0] == sin6_addr->s6_addr32[0] &&
	       vip_addr->u.sin6_addr.s6_addr32[1] == sin6_addr->s6_addr32[1] &&
	       vip_addr->u.sin6_addr.s6_addr32[2] == sin6_addr->s6_addr32[2] &&
	       vip_addr->u.sin6_addr.s6_addr32[3] == sin6_addr->s6_addr32[3];
}

static vrrp_t *
address_is_ours(struct ifaddrmsg* ifa, struct in_addr* addr, interface_t* ifp)
{
	element e, e1;
	tracking_vrrp_t* tvp;
	vrrp_t* vrrp;

	if (LIST_ISEMPTY(ifp->tracking_vrrp))
		return NULL;

	for (e = LIST_HEAD(ifp->tracking_vrrp); e; ELEMENT_NEXT(e)) {
		tvp = ELEMENT_DATA(e);
		vrrp = tvp->vrrp;

		/* If we are not master, then we won't have the address configured */
		if (vrrp->state != VRRP_STATE_MAST)
			continue;

		if (ifa->ifa_family == vrrp->family &&
		    !LIST_ISEMPTY(vrrp->vip)) {
			for (e1 = LIST_HEAD(vrrp->vip); e1; ELEMENT_NEXT(e1)) {
				if (addr_is_equal(ifa, addr, ELEMENT_DATA(e1), ifp))
					return vrrp;
			}
		}

		if (!LIST_ISEMPTY(vrrp->evip)) {
			for (e1 = LIST_HEAD(vrrp->evip); e1; ELEMENT_NEXT(e1)) {
				if (addr_is_equal(ifa, addr, ELEMENT_DATA(e1), ifp))
					return vrrp;
			}
		}
	}

	return NULL;
}

void
netlink_set_recv_buf_size(void)
{
	/* The size of the read buffer for the NL socket is based on page
	 * size however, it should not exceed 8192. See the comment in:
	 * linux/include/linux/netlink.h (copied below):
	 * skb should fit one page. This choice is good for headerless malloc.
	 * But we should limit to 8K so that userspace does not have to
	 * use enormous buffer sizes on recvmsg() calls just to avoid
	 * MSG_TRUNC when PAGE_SIZE is very large.
	 */
	nlmsg_buf_size = getpagesize();
	if (nlmsg_buf_size > 8192)
		nlmsg_buf_size = 8192;
}

/* Create a socket to netlink interface_t */
static int
netlink_socket(nl_handle_t *nl, int flags, int group, ...)
{
	int ret;
	va_list gp;
#if !defined _HAVE_LIBNL3_ || defined _LIBNL_DYNAMIC_
	int rcvbuf_size;
#endif

	memset(nl, 0, sizeof (*nl));

#ifdef _HAVE_LIBNL3_
#ifdef _LIBNL_DYNAMIC_
	if (use_nl)
#endif
	{
		/* We need to keep libnl3 in step with our netlink socket creation.  */
		nl->sk = nl_socket_alloc();
		if (nl->sk == NULL) {
			log_message(LOG_INFO, "Netlink: Cannot allocate netlink socket" );
			return -1;
		}

		ret = nl_connect(nl->sk, NETLINK_ROUTE);
		if (ret != 0) {
			log_message(LOG_INFO, "Netlink: Cannot open netlink socket : (%d)", ret);
			return -1;
		}

		/* Unfortunately we can't call nl_socket_add_memberships() with variadic arguments
		 * from a variadic argument list passed to us
		 */
		va_start(gp, group);
		while (group != 0) {
			if (group < 0) {
				va_end(gp);
				return -1;
			}

			if ((ret = nl_socket_add_membership(nl->sk, group))) {
				log_message(LOG_INFO, "Netlink: Cannot add socket membership 0x%x : (%d)", group, ret);
				return -1;
			}

			group = va_arg(gp,int);
		}
		va_end(gp);

		if (flags & SOCK_NONBLOCK) {
			if ((ret = nl_socket_set_nonblocking(nl->sk))) {
				log_message(LOG_INFO, "Netlink: Cannot set netlink socket non-blocking : (%d)", ret);
				return -1;
			}
		}

		if ((ret = nl_socket_set_buffer_size(nl->sk, IF_DEFAULT_BUFSIZE, 0))) {
			log_message(LOG_INFO, "Netlink: Cannot set netlink buffer size : (%d)", ret);
			return -1;
		}

		nl->nl_pid = nl_socket_get_local_port(nl->sk);

		nl->fd = nl_socket_get_fd(nl->sk);

		/* Set CLOEXEC */
		fcntl(nl->fd, F_SETFD, fcntl(nl->fd, F_GETFD) | FD_CLOEXEC);
	}
#endif
#if !defined _HAVE_LIBNL3_ || defined _LIBNL_DYNAMIC_
#if defined _HAVE_LIBNL3_ && defined _LIBNL_DYNAMIC_
	else
#endif
	{
		socklen_t addr_len;
		struct sockaddr_nl snl;
		int sock_flags = flags;
#if !HAVE_DECL_SOCK_NONBLOCK
		sock_flags &= ~SOCK_NONBLOCK;
#endif

		nl->fd = socket(AF_NETLINK, SOCK_RAW | SOCK_CLOEXEC | sock_flags, NETLINK_ROUTE);
		if (nl->fd < 0) {
			log_message(LOG_INFO, "Netlink: Cannot open netlink socket : (%s)",
			       strerror(errno));
			return -1;
		}

#if !HAVE_DECL_SOCK_NONBLOCK
		if ((flags & SOCK_NONBLOCK) &&
		    set_sock_flags(nl->fd, F_SETFL, O_NONBLOCK))
			return -1;
#endif

		memset(&snl, 0, sizeof (snl));
		snl.nl_family = AF_NETLINK;

		ret = bind(nl->fd, (struct sockaddr *) &snl, sizeof (snl));
		if (ret < 0) {
			log_message(LOG_INFO, "Netlink: Cannot bind netlink socket : (%s)",
			       strerror(errno));
			close(nl->fd);
			return -1;
		}

		/* Join the requested groups */
		va_start(gp, group);
		while (group != 0) {
			if (group < 0) {
				va_end(gp);
				return -1;
			}

			ret = setsockopt(nl->fd, SOL_NETLINK, NETLINK_ADD_MEMBERSHIP, &group, sizeof(group));
			if (ret < 0) {
				log_message(LOG_INFO, "Netlink: Cannot add membership on netlink socket : (%s)",
				       strerror(errno));
				va_end(gp);
				return -1;
			}

			group = va_arg(gp,int);
		}
		va_end(gp);

		addr_len = sizeof (snl);
		ret = getsockname(nl->fd, (struct sockaddr *) &snl, &addr_len);
		if (ret < 0 || addr_len != sizeof (snl)) {
			log_message(LOG_INFO, "Netlink: Cannot getsockname : (%s)",
			       strerror(errno));
			close(nl->fd);
			return -1;
		}

		if (snl.nl_family != AF_NETLINK) {
			log_message(LOG_INFO, "Netlink: Wrong address family %d",
			       snl.nl_family);
			close(nl->fd);
			return -1;
		}

		/* Save the port id for checking message source later */
		nl->nl_pid = snl.nl_pid;

		/* Set default rcvbuf size */
		rcvbuf_size = IF_DEFAULT_BUFSIZE;
		ret = setsockopt(nl->fd, SOL_SOCKET, SO_RCVBUF, &rcvbuf_size, sizeof(rcvbuf_size));
		if (ret < 0) {
			log_message(LOG_INFO, "cant set SO_RCVBUF IP option. errno=%d (%m)", errno);
			close(nl->fd);
			return -1;
		}
	}
#endif

	nl->seq = (uint32_t)time(NULL);

	if (nl->fd < 0)
		return -1;

	return ret;
}

/* Close a netlink socket */
static void
netlink_close(nl_handle_t *nl)
{
	if (!nl)
		return;

	/* First of all release pending thread */
	thread_cancel(nl->thread);

#ifdef _HAVE_LIBNL3_
#ifdef _LIBNL_DYNAMIC_
	if (use_nl)
#endif
		nl_socket_free(nl->sk);
#endif
#if !defined _HAVE_LIBNL3_ || defined _LIBNL_DYNAMIC_
#if defined _HAVE_LIBNL3_ && defined _LIBNL_DYNAMIC_
	else
#endif
		close(nl->fd);
#endif
}

#ifdef _WITH_VRRP_
/* Set netlink socket channel as blocking */
static int
netlink_set_block(nl_handle_t *nl, int *flags)
{
	if ((*flags = fcntl(nl->fd, F_GETFL, 0)) < 0) {
		log_message(LOG_INFO, "Netlink: Cannot F_GETFL socket : (%s)",
		       strerror(errno));
		return -1;
	}
	*flags &= ~O_NONBLOCK;
	if (fcntl(nl->fd, F_SETFL, *flags) < 0) {
		log_message(LOG_INFO, "Netlink: Cannot F_SETFL socket : (%s)",
		       strerror(errno));
		return -1;
	}
	return 0;
}

/* Set netlink socket channel as non-blocking */
static int
netlink_set_nonblock(nl_handle_t *nl,
#ifdef _HAVE_LIBNL3_
				     __attribute__((unused))
#endif
							     int *flags)
{
#ifdef _HAVE_LIBNL3_
#ifdef _LIBNL_DYNAMIC_
	if (use_nl)
#endif
	{
		int ret;

		if ((ret = nl_socket_set_nonblocking(nl->sk)) < 0 ) {
			log_message(LOG_INFO, "Netlink: Cannot set nonblocking : (%s)",
				strerror(ret));
			return -1;
		}
	}
#endif
#if !defined _HAVE_LIBNL3_ || defined _LIBNL_DYNAMIC_
#if defined _HAVE_LIBNL3_ && defined _LIBNL_DYNAMIC_
	else
#endif
	{
		*flags |= O_NONBLOCK;
		if (fcntl(nl->fd, F_SETFL, *flags) < 0) {
			log_message(LOG_INFO, "Netlink: Cannot F_SETFL socket : (%s)",
			       strerror(errno));
			return -1;
		}
	}
#endif

	return 0;
}
#endif

/* iproute2 utility function */
int
addattr_l(struct nlmsghdr *n, size_t maxlen, unsigned short type, void *data, size_t alen)
{
	size_t len = RTA_LENGTH(alen);
	size_t align_len = NLMSG_ALIGN(len);
	struct rtattr *rta;

	if (n->nlmsg_len + align_len > maxlen)
		return -1;

	rta = (struct rtattr *) (((char *) n) + n->nlmsg_len);
	rta->rta_type = type;
	rta->rta_len = (unsigned short)len;
	memcpy(RTA_DATA(rta), data, alen);
	n->nlmsg_len += (uint32_t)align_len;

	return 0;
}

#ifdef _WITH_VRRP_
int
addattr8(struct nlmsghdr *n, size_t maxlen, unsigned short type, uint8_t data)
{
	return addattr_l(n, maxlen, type, &data, sizeof data);
}
#endif

int
addattr32(struct nlmsghdr *n, size_t maxlen, unsigned short type, uint32_t data)
{
	return addattr_l(n, maxlen, type, &data, sizeof data);
}

#ifdef _WITH_VRRP_
int
addattr64(struct nlmsghdr *n, size_t maxlen, unsigned short type, uint64_t data)
{
	return addattr_l(n, maxlen, type, &data, sizeof(data));
}

int
addattr_l2(struct nlmsghdr *n, size_t maxlen, unsigned short type, void *data, size_t alen, void *data2, size_t alen2)
{
	size_t len = RTA_LENGTH(alen + alen2);
	size_t align_len = NLMSG_ALIGN(len);
	struct rtattr *rta;

	if (n->nlmsg_len + align_len > maxlen)
		return -1;

	rta = (struct rtattr *) (((char *) n) + n->nlmsg_len);
	rta->rta_type = type;
	rta->rta_len = (unsigned short)len;
	memcpy(RTA_DATA(rta), data, alen);
	memcpy(RTA_DATA(rta) + alen, data2, alen2);
	n->nlmsg_len += (uint32_t)align_len;

	return 0;
}

int
addraw_l(struct nlmsghdr *n, size_t maxlen, const void *data, size_t len)
{
	size_t align_len = NLMSG_ALIGN(len);

	if (n->nlmsg_len + align_len > maxlen)
		return -1;

	memcpy(NLMSG_TAIL(n), data, len);
	memset((void *) NLMSG_TAIL(n) + len, 0, align_len - len);
	n->nlmsg_len += (uint32_t)align_len;
	return 0;
}

size_t
rta_addattr_l(struct rtattr *rta, size_t maxlen, unsigned short type,
		  const void *data, size_t alen)
{
	struct rtattr *subrta;
	size_t len = RTA_LENGTH(alen);
	size_t align_len = RTA_ALIGN(len);

	if (rta->rta_len + align_len > maxlen)
		return 0;

	subrta = (struct rtattr*)(((char*)rta) + rta->rta_len);
	subrta->rta_type = type;
	subrta->rta_len = (unsigned short)len;
	memcpy(RTA_DATA(subrta), data, alen);
	rta->rta_len = (unsigned short)(rta->rta_len + align_len);
	return align_len;
}

size_t
rta_addattr_l2(struct rtattr *rta, size_t maxlen, unsigned short type,
		  const void *data, size_t alen,
		  const void *data2, size_t alen2)
{
	struct rtattr *subrta;
	size_t len = RTA_LENGTH(alen + alen2);
	size_t align_len = RTA_ALIGN(len);

	if (rta->rta_len + align_len > maxlen)
		return 0;

	subrta = (struct rtattr*)(((char*)rta) + rta->rta_len);
	subrta->rta_type = type;
	subrta->rta_len = (unsigned short)len;
	memcpy(RTA_DATA(subrta), data, alen);
	memcpy(RTA_DATA(subrta) + alen, data2, alen2);
	rta->rta_len = (unsigned short)(rta->rta_len + align_len);
	return align_len;
}

size_t
rta_addattr64(struct rtattr *rta, size_t maxlen, unsigned short type, uint64_t data)
{
	return rta_addattr_l(rta, maxlen, type, &data, sizeof data);
}

size_t
rta_addattr32(struct rtattr *rta, size_t maxlen, unsigned short type, uint32_t data)
{
	struct rtattr *subrta;
	size_t len = RTA_LENGTH(sizeof data);
	size_t align_len = RTA_ALIGN(len);

	if (rta->rta_len + align_len > maxlen)
		return 0;

	subrta = (struct rtattr*)(((char*)rta) + rta->rta_len);
	subrta->rta_type = type;
	subrta->rta_len = (unsigned short)len;
	memcpy(RTA_DATA(subrta), &data, sizeof data);
	rta->rta_len = (unsigned short)(rta->rta_len + align_len);
	return align_len;
}

size_t
rta_addattr16(struct rtattr *rta, size_t maxlen, unsigned short type, uint16_t data)
{
	return rta_addattr_l(rta, maxlen, type, &data, sizeof data);
}

size_t
rta_addattr8(struct rtattr *rta, size_t maxlen, unsigned short type, uint8_t data)
{
	return rta_addattr_l(rta, maxlen, type, &data, sizeof data);
}

struct rtattr *
rta_nest(struct rtattr *rta, size_t maxlen, unsigned short type)
{
	struct rtattr *nest = RTA_TAIL(rta);

	rta_addattr_l(rta, maxlen, type, NULL, 0);

	return nest;
}

size_t
rta_nest_end(struct rtattr *rta, struct rtattr *nest)
{
	nest->rta_len = (unsigned short)((void *)RTA_TAIL(rta) - (void *)nest);

	return rta->rta_len;
}
#endif

static inline __u8 rta_getattr_u8(const struct rtattr *rta)
{
        return *(__u8 *)RTA_DATA(rta);
}

static void
parse_rtattr(struct rtattr **tb, int max, struct rtattr *rta, size_t len)
{
	while (RTA_OK(rta, len)) {
		if (rta->rta_type <= max)
			tb[rta->rta_type] = rta;
		rta = RTA_NEXT(rta, len);
	}
}

#ifdef _HAVE_VRRP_VMAC_
static void
parse_rtattr_nested(struct rtattr **tb, int max, struct rtattr *rta)
{
	parse_rtattr(tb, max, RTA_DATA(rta), RTA_PAYLOAD(rta));
}
#endif

/*
 * Netlink interface address lookup filter
 * We need to handle multiple primary address and
 * multiple secondary address to the same interface.
 * We also need to handle the same address on
 * multiple interfaces, for IPv6 link local addresses.
 */
static int
netlink_if_address_filter(__attribute__((unused)) struct sockaddr_nl *snl, struct nlmsghdr *h)
{
	struct ifaddrmsg *ifa;
	struct rtattr *tb[IFA_MAX + 1];
#ifdef _WITH_VRRP_
	interface_t *ifp;
#endif
	size_t len;
	union {
		void *addr;
		struct in_addr *in;
		struct in6_addr *in6;
	} addr;
	char addr_str[INET6_ADDRSTRLEN];
	bool addr_chg = false;
	element e;
	vrrp_t *vrrp;
	vrrp_t *sync_vrrp;
	vrrp_t *address_vrrp;
	tracking_vrrp_t *tvp;
	bool is_tracking_saddr;

	if (h->nlmsg_type != RTM_NEWADDR && h->nlmsg_type != RTM_DELADDR)
		return 0;

	if (h->nlmsg_len < NLMSG_LENGTH(sizeof (struct ifaddrmsg)))
		return -1;

	ifa = NLMSG_DATA(h);

	/* Only IPv4 and IPv6 are valid for us */
	if (ifa->ifa_family != AF_INET && ifa->ifa_family != AF_INET6)
		return 0;

	len = h->nlmsg_len - NLMSG_LENGTH(sizeof (struct ifaddrmsg));

	memset(tb, 0, sizeof (tb));
	parse_rtattr(tb, IFA_MAX, IFA_RTA(ifa), len);

	if (tb[IFA_LOCAL] == NULL)
		tb[IFA_LOCAL] = tb[IFA_ADDRESS];
	if (tb[IFA_ADDRESS] == NULL)
		tb[IFA_ADDRESS] = tb[IFA_LOCAL];

	/* local interface address */
	addr.addr = (tb[IFA_LOCAL] ? RTA_DATA(tb[IFA_LOCAL]) : NULL);

	if (addr.addr == NULL)
		return -1;

#ifdef _WITH_VRRP_
#ifndef _DEBUG_
	if (prog_type == PROG_TYPE_VRRP)
#endif
	{
		/* Fetch interface_t */
		ifp = if_get_by_ifindex(ifa->ifa_index);
		if (!ifp)
			return 0;

// ?? Only interested in link-local for IPv6 unless unicast
// we take address from vrrp->ifp->base-ifp, unless we have made an IPv6 address
// do we want to set a flag to say it is a generated link local address (or set saddr and track_saddr, but not saddr_from_config)
// or can we just compare address to vrrp->ifp->base_ifp address.
// We still need to consider non-vmac IPv6 if interface doesn't have a
// link local address.
		if (!ifp->vmac || ifa->ifa_family == AF_INET6) {
			if (h->nlmsg_type == RTM_NEWADDR) {
				/* If no address is set on interface then set the first time */
// TODO if saddr from config && track saddr, addresses must match
				if (ifa->ifa_family == AF_INET) {
					if (!ifp->sin_addr.s_addr) {
						ifp->sin_addr = *addr.in;
						if (!LIST_ISEMPTY(ifp->tracking_vrrp))
							addr_chg = true;
					}
				} else {
// TODO  might not be link local if configured address
					if (ifa->ifa_scope == RT_SCOPE_LINK) {
						if (!ifp->sin6_addr.s6_addr32[0]) {
							ifp->sin6_addr = *addr.in6;
							if (!LIST_ISEMPTY(ifp->tracking_vrrp))
								addr_chg = true;
						}
#if defined _HAVE_VRRP_VMAC_ && !HAVE_DECL_IFLA_INET6_ADDR_GEN_MODE
						else if (ifp->vmac) {
							/* We already have an address; is this an auto generated link local address?
							 * For some reason if we recreate the VMAC when the underlying interface is
							 * recreated, deleting the autogenerated address doesn't get rid of the address */
							remove_vmac_auto_gen_addr(ifp, addr.in6);
						}
#endif
					}
				}

				if (addr_chg) {
					if (__test_bit(LOG_DETAIL_BIT, &debug)) {
						inet_ntop(ifa->ifa_family, addr.addr, addr_str, sizeof(addr_str));
						log_message(LOG_INFO, "Assigned address %s for interface %s"
								    , addr_str, ifp->ifname);
					}

					/* Now see if any vrrp instances were missing an interface address
					 * and see if they can be brought up */
					for (e = LIST_HEAD(ifp->tracking_vrrp); e; ELEMENT_NEXT(e)) {
						tvp = ELEMENT_DATA(e);
						vrrp = tvp->vrrp;

						is_tracking_saddr = false;
						if (vrrp->track_saddr) {
							if (vrrp->family == ifa->ifa_family)
								is_tracking_saddr = inaddr_equal(ifa->ifa_family, &vrrp->saddr, addr.addr);
						}

						if (ifp == (vrrp->family == AF_INET ? vrrp->ifp->base_ifp : vrrp->ifp) &&
						    vrrp->num_script_if_fault &&
						    vrrp->family == ifa->ifa_family &&
						    vrrp->saddr.ss_family == AF_UNSPEC &&
						    (!vrrp->saddr_from_config || is_tracking_saddr)) {
							/* Copy the address */
							if (ifa->ifa_family == AF_INET)
								inet_ip4tosockaddr(addr.in, &vrrp->saddr);
							else
								inet_ip6tosockaddr(addr.in6, &vrrp->saddr);
							try_up_instance(vrrp, false);
						}
#ifdef _HAVE_VRRP_VMAC_
						// If IPv6 link local and vmac doesn't have an address, add it to the vmac
						else if (vrrp->family == AF_INET6 &&
							 ifp == vrrp->ifp->base_ifp &&
							 vrrp->ifp->vmac &&
							 vrrp->num_script_if_fault &&
							 vrrp->family == ifa->ifa_family &&
							 vrrp->saddr.ss_family == AF_UNSPEC &&
							 (!vrrp->saddr_from_config || is_tracking_saddr)) {
							if (add_link_local_address(vrrp->ifp, addr.in6)) {
								inet_ip6tosockaddr(addr.in6, &vrrp->saddr);
								try_up_instance(vrrp, false);
							}
						}
#endif
					}
				}
			}
			else {
				/* Mark the address as needing to go. We can't delete the address
				 * until after down_instance is called, since it sends a prio 0 message */
				if (ifa->ifa_family == AF_INET) {
					if (ifp->sin_addr.s_addr == addr.in->s_addr)
						addr_chg = true;
				}
				else {
					if (ifp->sin6_addr.s6_addr32[0] == addr.in6->s6_addr32[0] &&
					    ifp->sin6_addr.s6_addr32[1] == addr.in6->s6_addr32[1] &&
					    ifp->sin6_addr.s6_addr32[2] == addr.in6->s6_addr32[2] &&
					    ifp->sin6_addr.s6_addr32[3] == addr.in6->s6_addr32[3])
						addr_chg = true;
				}

				if (addr_chg && !LIST_ISEMPTY(ifp->tracking_vrrp)) {
					if (__test_bit(LOG_DETAIL_BIT, &debug)) {
						inet_ntop(ifa->ifa_family, addr.addr, addr_str, sizeof(addr_str));
						log_message(LOG_INFO, "Deassigned address %s from interface %s"
								    , addr_str, ifp->ifname);
					}

					/* See if any vrrp instances need to be downed */
					for (e = LIST_HEAD(ifp->tracking_vrrp); e; ELEMENT_NEXT(e)) {
						tvp = ELEMENT_DATA(e);
						vrrp = tvp->vrrp;

						is_tracking_saddr = false;
						if (vrrp->track_saddr) {
							if (vrrp->family == ifa->ifa_family)
								is_tracking_saddr = inaddr_equal(ifa->ifa_family, &vrrp->saddr, addr.addr);
						}
#ifdef _HAVE_VRRP_VMAC_
						/* If we are a VMAC and took this address from the parent interface, we need to
						 * release the address and create one for ourself */
						if (ifa->ifa_family == AF_INET6 &&
						    __test_bit(VRRP_VMAC_BIT, &vrrp->vmac_flags) &&
						    ifp == vrrp->ifp->base_ifp &&
						    ifa->ifa_scope == RT_SCOPE_LINK &&
						    !vrrp->saddr_from_config &&
						    vrrp->ifp->base_ifp->sin6_addr.s6_addr32[0] == addr.in6->s6_addr32[0] &&
						    vrrp->ifp->base_ifp->sin6_addr.s6_addr32[1] == addr.in6->s6_addr32[1] &&
						    vrrp->ifp->base_ifp->sin6_addr.s6_addr32[2] == addr.in6->s6_addr32[2] &&
						    vrrp->ifp->base_ifp->sin6_addr.s6_addr32[3] == addr.in6->s6_addr32[3]) {
							if (IF_ISUP(ifp) && replace_link_local_address(vrrp->ifp))
								inet_ip6tosockaddr(&vrrp->ifp->sin6_addr, &vrrp->saddr);
							else {
								/* We failed to add an address, so down the instance */
								down_instance(vrrp);
								vrrp->saddr.ss_family = AF_UNSPEC;
							}
						}
						else
#endif
						     if (ifp == (vrrp->family == AF_INET ? vrrp->ifp->base_ifp : vrrp->ifp) &&
							 vrrp->family == ifa->ifa_family &&
							 vrrp->saddr.ss_family != AF_UNSPEC &&
							 (!vrrp->saddr_from_config || is_tracking_saddr)) {
/* There might be another address available. Either send a netlink request for current addresses, or we keep a list */
							down_instance(vrrp);
							vrrp->saddr.ss_family = AF_UNSPEC;
						}
					}
				}

				if (addr_chg) {
					/* Now we can remove the address */
					if (ifa->ifa_family == AF_INET)
						ifp->sin_addr.s_addr = 0;
					else
						ifp->sin6_addr.s6_addr32[0] = 0;
				}
			}
		}

		if (!addr_chg || LIST_ISEMPTY(ifp->tracking_vrrp)) {
			if (h->nlmsg_type == RTM_DELADDR)
				address_vrrp = address_is_ours(ifa, addr.addr, ifp);
			else
				address_vrrp = NULL;

			/* Display netlink operation */
			if (__test_bit(LOG_ADDRESS_CHANGES, &debug) || address_vrrp) {
				inet_ntop(ifa->ifa_family, addr.addr, addr_str, sizeof(addr_str));
				log_message(LOG_INFO, "Netlink reflector reports IP %s %s %s"
						    , addr_str, h->nlmsg_type == RTM_NEWADDR ? "added to" : "removed from", ifp->ifname);
			}

			/* If one of our VIPs/eVIPs has been deleted, transition to backup */
			if (address_vrrp && address_vrrp->state == VRRP_STATE_MAST) {
				address_vrrp->wantstate = VRRP_STATE_BACK;
				vrrp_state_leave_master(address_vrrp, true);
				if (address_vrrp->sync) {
					for (e = LIST_HEAD(address_vrrp->sync->index_list); e; ELEMENT_NEXT(e)) {
						sync_vrrp = ELEMENT_DATA(e);
						if (sync_vrrp->state == VRRP_STATE_MAST) {
							sync_vrrp->wantstate = VRRP_STATE_BACK;
							vrrp_state_leave_master(sync_vrrp, true);

							/* We want a quick transition back to master */
							sync_vrrp->ms_down_timer = VRRP_TIMER_SKEW(sync_vrrp);
							vrrp_init_instance_sands(sync_vrrp);
							vrrp_thread_requeue_read(sync_vrrp);
						}
					}
					address_vrrp->sync->state = VRRP_STATE_BACK;
				}

				/* We want a quick transition back to master */
				address_vrrp->ms_down_timer = VRRP_TIMER_SKEW(address_vrrp);
				vrrp_init_instance_sands(address_vrrp);
				vrrp_thread_requeue_read(address_vrrp);
			}
		}
	}
#endif

#ifdef _WITH_LVS_
#ifndef _DEBUG_
	if (prog_type == PROG_TYPE_CHECKER)
#endif
	{
		/* Refresh checkers state */
		update_checker_activity(ifa->ifa_family, addr.addr,
					(h->nlmsg_type == RTM_NEWADDR));
	}
#endif

	return 0;
}

/* Our netlink parser */
static int
netlink_parse_info(int (*filter) (struct sockaddr_nl *, struct nlmsghdr *),
		   nl_handle_t *nl, struct nlmsghdr *n, bool read_all)
{
	ssize_t status;
	int ret = 0;
	int error;

	while (1) {
		char buf[nlmsg_buf_size];
		struct iovec iov = {
			.iov_base = buf,
			.iov_len = sizeof buf
		};
		struct sockaddr_nl snl;
		struct msghdr msg = {
			.msg_name = &snl,
			.msg_namelen = sizeof(snl),
			.msg_iov = &iov,
			.msg_iovlen = 1,
			.msg_control = NULL,
			.msg_controllen = 0,
			.msg_flags = 0
		};
		struct nlmsghdr *h;

		status = recvmsg(nl->fd, &msg, 0);

		if (status < 0) {
			if (errno == EINTR)
				continue;
			if (errno == EWOULDBLOCK || errno == EAGAIN)
				break;
			if (errno == ENOBUFS)
				log_message(LOG_INFO, "Netlink: Received message overrun - (%m)");
			else
				log_message(LOG_INFO, "Netlink: recvmsg error - %d (%m)", errno);
			continue;
		}

		if (status == 0) {
			log_message(LOG_INFO, "Netlink: EOF");
			return -1;
		}

		if (msg.msg_namelen != sizeof snl) {
			log_message(LOG_INFO,
			       "Netlink: Sender address length error: length %d",
			       msg.msg_namelen);
			return -1;
		}

		for (h = (struct nlmsghdr *) buf; NLMSG_OK(h, (size_t)status);
		     h = NLMSG_NEXT(h, status)) {
			/* Finish off reading. */
			if (h->nlmsg_type == NLMSG_DONE)
				return ret;

			/* Error handling. */
			if (h->nlmsg_type == NLMSG_ERROR) {
				struct nlmsgerr *err = (struct nlmsgerr *) NLMSG_DATA(h);

				/*
				 * If error == 0 then this is a netlink ACK.
				 * return if not related to multipart message.
				 */
				if (err->error == 0) {
					if (!(h->nlmsg_flags & NLM_F_MULTI))
						return 0;
					continue;
				}

				if (h->nlmsg_len < NLMSG_LENGTH(sizeof (struct nlmsgerr))) {
					log_message(LOG_INFO,
					       "Netlink: error: message truncated");
					return -1;
				}

				if (n && (err->error == -EEXIST) &&
				    ((n->nlmsg_type == RTM_NEWROUTE) ||
				     (n->nlmsg_type == RTM_NEWADDR)))
					return 0;

				/* If have more than one IPv4 address in the same CIDR
				 * and the "primary" address is removed, unless promote_secondaries
				 * is configured on the interface, all the "secondary" addresses
				 * in the same CIDR are deleted */
				if (n && err->error == -EADDRNOTAVAIL &&
				    n->nlmsg_type == RTM_DELADDR) {
					if (!(h->nlmsg_flags & NLM_F_MULTI))
						return 0;
					continue;
				}
#ifdef _WITH_VRRP_
				if (netlink_error_ignore != -err->error)
#endif
					log_message(LOG_INFO,
					       "Netlink: error: %s, type=(%u), seq=%u, pid=%d",
					       strerror(-err->error),
					       err->msg.nlmsg_type,
					       err->msg.nlmsg_seq, err->msg.nlmsg_pid);

				return -1;
			}

#ifdef _WITH_VRRP_
			/* Skip unsolicited messages from cmd channel */
			if (
#ifndef _DEBUG_
			    prog_type == PROG_TYPE_VRRP &&
#endif
			    nl != &nl_cmd && h->nlmsg_pid == nl_cmd.nl_pid)
				continue;
#endif

			error = (*filter) (&snl, h);
			if (error < 0) {
				log_message(LOG_INFO, "Netlink: filter function error");
				ret = error;
			}

			if (!(h->nlmsg_flags & NLM_F_MULTI) && !read_all)
				return ret;
		}

		/* After error care. */
		if (msg.msg_flags & MSG_TRUNC) {
			log_message(LOG_INFO, "Netlink: error: message truncated");
			continue;
		}
		if (status) {
			log_message(LOG_INFO, "Netlink: error: data remnant size %zd",
			       status);
			return -1;
		}
	}

	return ret;
}

#ifdef _WITH_VRRP_
/* Out talk filter */
static int
netlink_talk_filter(__attribute__((unused)) struct sockaddr_nl *snl, struct nlmsghdr *h)
{
	log_message(LOG_INFO, "Netlink: ignoring message type 0x%04x",
	       h->nlmsg_type);
	return 0;
}

/* send message to netlink kernel socket, then receive response */
ssize_t
netlink_talk(nl_handle_t *nl, struct nlmsghdr *n)
{
	ssize_t status;
	int ret, flags;
	struct sockaddr_nl snl;
	struct iovec iov = {
		.iov_base = n,
		.iov_len = n->nlmsg_len
	};
	struct msghdr msg = {
		.msg_name = &snl,
		.msg_namelen = sizeof(snl),
		.msg_iov = &iov,
		.msg_iovlen = 1,
		.msg_control = NULL,
		.msg_controllen = 0,
		.msg_flags = 0
	};

	memset(&snl, 0, sizeof snl);
	snl.nl_family = AF_NETLINK;

	n->nlmsg_seq = ++nl->seq;

	/* Request Netlink acknowledgement */
	n->nlmsg_flags |= NLM_F_ACK;

	/* Send message to netlink interface. */
	status = sendmsg(nl->fd, &msg, 0);
	if (status < 0) {
		log_message(LOG_INFO, "Netlink: sendmsg() error: %s",
		       strerror(errno));
		return -1;
	}

	/* Set blocking flag */
	ret = netlink_set_block(nl, &flags);
	if (ret < 0)
		log_message(LOG_INFO, "Netlink: Warning, couldn't set "
		       "blocking flag to netlink socket...");

	status = netlink_parse_info(netlink_talk_filter, nl, n, false);

	/* Restore previous flags */
	if (ret == 0)
		netlink_set_nonblock(nl, &flags);
	return status;
}
#endif

/* Fetch a specific type of information from netlink kernel */
static int
netlink_request(nl_handle_t *nl, unsigned char family, uint16_t type,
#ifndef _WITH_VRRP_
		__attribute__((unused))
#endif
					char *name)
{
	ssize_t status;
	struct sockaddr_nl snl;
	struct {
		struct nlmsghdr nlh;
		struct ifinfomsg i;
		char buf[64];
	} req;

	/* Cleanup the room */
	memset(&snl, 0, sizeof (snl));
	snl.nl_family = AF_NETLINK;

	memset(&req, 0, sizeof req);
	req.nlh.nlmsg_len = NLMSG_LENGTH(sizeof req.i);
	req.nlh.nlmsg_type = type;
	req.nlh.nlmsg_flags = NLM_F_REQUEST;
	req.nlh.nlmsg_pid = 0;
	req.nlh.nlmsg_seq = ++nl->seq;
	req.i.ifi_family = family;

#ifdef _WITH_VRRP_
	if (name)
		addattr_l(&req.nlh, sizeof req, IFLA_IFNAME, name, strlen(name) + 1);
	else
#endif
		req.nlh.nlmsg_flags |= NLM_F_DUMP;
	addattr32(&req.nlh, sizeof req, IFLA_EXT_MASK, RTEXT_FILTER_VF);

	status = sendto(nl->fd, (void *) &req, sizeof (req)
			, 0, (struct sockaddr *) &snl, sizeof (snl));
	if (status < 0) {
		log_message(LOG_INFO, "Netlink: sendto() failed: %s",
		       strerror(errno));
		return -1;
	}
	return 0;
}

#ifdef _WITH_VRRP_
void
process_if_status_change(interface_t *ifp)
{
	vrrp_t *vrrp;
	element e;
	tracking_vrrp_t *tvp;
	bool now_up = FLAGS_UP(ifp->ifi_flags);

	/* The state of the interface has changed from up to down or vice versa.
	 * Find which vrrp instances are affected */
	for (e = LIST_HEAD(ifp->tracking_vrrp); e; ELEMENT_NEXT(e)) {
		tvp = ELEMENT_DATA(e);
		vrrp = tvp->vrrp;

		/* If this interface isn't relevant to the vrrp instance, skip the instance */
		if (LIST_ISEMPTY(vrrp->track_ifp))
			continue;

		if (tvp->weight == VRRP_NOT_TRACK_IF) {
			/* We might want to restore things to the interface if it is coming up */
			continue;
		}

		if (tvp->weight) {
			if (now_up)
				vrrp->total_priority += abs(tvp->weight);
			else
				vrrp->total_priority -= abs(tvp->weight);
			vrrp_set_effective_priority(vrrp);

			continue;
		}

		/* This vrrp's interface or underlying interface has changed */
		if (now_up)
			try_up_instance(vrrp, false);
		else
			down_instance(vrrp);
	}
}

static void
update_interface_flags(interface_t *ifp, unsigned ifi_flags)
{
	bool was_up, now_up;

	if (ifi_flags == ifp->ifi_flags)
		return;

	if (!vrrp_data)
		return;

	/* We get called after a VMAC is created, but before tracking_vrrp is set */
	if (!ifp->tracking_vrrp &&
	    ifp == IF_BASE_IFP(ifp))
		return;

	was_up = IF_FLAGS_UP(ifp);
	now_up = FLAGS_UP(ifi_flags);

	ifp->ifi_flags = ifi_flags;

	if (was_up == now_up)
		return;

	if (!ifp->tracking_vrrp)
		return;

	log_message(LOG_INFO, "Netlink reports %s %s", ifp->ifname, now_up ? "up" : "down");

	process_if_status_change(ifp);
}

static int
netlink_if_link_populate(interface_t *ifp, struct rtattr *tb[], struct ifinfomsg *ifi)
{
	char *name;
	size_t i;
#ifdef _HAVE_VRRP_VMAC_
	struct rtattr* linkinfo[IFLA_INFO_MAX+1];
	struct rtattr* linkattr[IFLA_MACVLAN_MAX+1];
#endif

	name = (char *)RTA_DATA(tb[IFLA_IFNAME]);
	/* Fill the interface structure */
	memcpy(ifp->ifname, name, strlen(name));
	ifp->ifindex = (ifindex_t)ifi->ifi_index;
	ifp->mtu = *(uint32_t *)RTA_DATA(tb[IFLA_MTU]);
	ifp->hw_type = ifi->ifi_type;
#ifdef _HAVE_VRRP_VMAC_
	ifp->base_ifp = ifp;
#endif

	if (tb[IFLA_ADDRESS]) {
		size_t hw_addr_len = RTA_PAYLOAD(tb[IFLA_ADDRESS]);

		if (hw_addr_len > IFHWADDRLEN) {
			log_message(LOG_ERR, "MAC address for %s is too large: %zu",
				name, hw_addr_len);
			return -1;
		}
		else {
			ifp->hw_addr_len = hw_addr_len;
			memcpy(ifp->hw_addr, RTA_DATA(tb[IFLA_ADDRESS]), hw_addr_len);
			for (i = 0; i < hw_addr_len; i++)
				if (ifp->hw_addr[i] != 0)
					break;
			if (i == hw_addr_len)
				ifp->hw_addr_len = 0;
			else
				ifp->hw_addr_len = hw_addr_len;
		}
	}

#ifdef _HAVE_VRRP_VMAC_
	/* See if this interface is a MACVLAN of ours */
	if (tb[IFLA_LINKINFO] && tb[IFLA_LINK]){
		/* If appears that the value of *(int*)RTA_DATA(tb[IFLA_LINKINFO]) is 0x1000c
		 *   for macvlan.  0x10000 for nested data, or'ed with 0x0c for macvlan;
		 *   other values are 0x09 for vlan, 0x0b for bridge, 0x08 for tun, -1 for no
		 *   underlying interface.
		 *
		 * I can't find where in the kernel these values are set or defined, so use
		 * the string as below.
		 */
		parse_rtattr_nested(linkinfo, IFLA_INFO_MAX, tb[IFLA_LINKINFO]);

		if (linkinfo[IFLA_INFO_KIND] &&
		    RTA_PAYLOAD(linkinfo[IFLA_INFO_KIND]) >= strlen(macvlan_ll_kind) &&
		    !strncmp(macvlan_ll_kind, RTA_DATA(linkinfo[IFLA_INFO_KIND]), strlen(macvlan_ll_kind)) &&
		    linkinfo[IFLA_INFO_DATA]) {
			parse_rtattr_nested(linkattr, IFLA_MACVLAN_MAX, linkinfo[IFLA_INFO_DATA]);

			if (linkattr[IFLA_MACVLAN_MODE] &&
			    *(uint32_t*)RTA_DATA(linkattr[IFLA_MACVLAN_MODE]) == MACVLAN_MODE_PRIVATE) {
				ifp->base_ifindex = *(uint32_t *)RTA_DATA(tb[IFLA_LINK]);
				ifp->base_ifp = if_get_by_ifindex(ifp->base_ifindex);
				if (ifp->base_ifp)
					ifp->base_ifindex = 0;	/* Make sure this isn't used at runtime */
				ifp->vmac = true;
			}
		}
	}
#endif

	ifp->ifi_flags = ifi->ifi_flags;

	return 1;
}

/* Netlink interface link lookup filter */
static int
netlink_if_link_filter(__attribute__((unused)) struct sockaddr_nl *snl, struct nlmsghdr *h)
{
	struct ifinfomsg *ifi;
	struct rtattr *tb[IFLA_MAX + 1];
	interface_t *ifp;
	size_t len;
	int status;
	char *name;
	bool new_if;

	ifi = NLMSG_DATA(h);

	if (h->nlmsg_type != RTM_NEWLINK)
		return 0;

	if (h->nlmsg_len < NLMSG_LENGTH(sizeof (struct ifinfomsg)))
		return -1;
	len = h->nlmsg_len - NLMSG_LENGTH(sizeof (struct ifinfomsg));

	/* Interface name lookup */
	memset(tb, 0, sizeof (tb));
	parse_rtattr(tb, IFLA_MAX, IFLA_RTA(ifi), len);

	if (tb[IFLA_IFNAME] == NULL)
		return -1;
	name = (char *) RTA_DATA(tb[IFLA_IFNAME]);

	/* Return if loopback */
	if (ifi->ifi_type == ARPHRD_LOOPBACK)
		return 0;

	/* Skip it if already exists */
	ifp = if_get_by_ifname(name, false);

	if (ifp && ifp->ifindex) {
		update_interface_flags(ifp, ifi->ifi_flags);

		return 0;
	}

	/* Fill the interface structure */
	if (ifp)
		new_if = false;
	else {
		ifp = (interface_t *) MALLOC(sizeof(interface_t));
		new_if = true;
	}

	status = netlink_if_link_populate(ifp, tb, ifi);
	if (status < 0) {
		FREE(ifp);
		return -1;
	}

	/* Queue this new interface_t */
	if (new_if)
		if_add_queue(ifp);

	return 0;
}

/* Interfaces lookup bootstrap function */
int
netlink_interface_lookup(char *name)
{
	nl_handle_t nlh;
	int status = 0;

	if (netlink_socket(&nlh, 0, 0) < 0)
		return -1;

	/* Interface lookup */
	if (netlink_request(&nlh, AF_PACKET, RTM_GETLINK, name) < 0) {
		status = -1;
		goto end_int;
	}
	status = netlink_parse_info(netlink_if_link_filter, &nlh, NULL, false);

#ifdef _HAVE_VRRP_VMAC_
	/* We now need to ensure that all the base_ifp are set */
	set_base_ifp();
#endif

end_int:
	netlink_close(&nlh);
	return status;
}
#endif

/* Addresses lookup bootstrap function */
static int
netlink_address_lookup(void)
{
	nl_handle_t nlh;
	int status = 0;

	if (netlink_socket(&nlh, 0, 0) < 0)
		return -1;

	/* IPv4 Address lookup */
	if (netlink_request(&nlh, AF_INET, RTM_GETADDR, NULL) < 0) {
		status = -1;
		goto end_addr;
	}
	status = netlink_parse_info(netlink_if_address_filter, &nlh, NULL, false);

	/* IPv6 Address lookup */
	if (netlink_request(&nlh, AF_INET6, RTM_GETADDR, NULL) < 0) {
		status = -1;
		goto end_addr;
	}
	status = netlink_parse_info(netlink_if_address_filter, &nlh, NULL, false);

end_addr:
	netlink_close(&nlh);
	return status;
}

#ifdef _WITH_VRRP_
/* Netlink flag Link update */
static int
netlink_reflect_filter(__attribute__((unused)) struct sockaddr_nl *snl, struct nlmsghdr *h)
{
	struct ifinfomsg *ifi;
	struct rtattr *tb[IFLA_MAX + 1];
	interface_t *ifp;
	size_t len;
	int status;

	if (!(h->nlmsg_type == RTM_NEWLINK || h->nlmsg_type == RTM_DELLINK))
		return 0;

	if (h->nlmsg_len < NLMSG_LENGTH(sizeof (struct ifinfomsg)))
		return -1;
	len = h->nlmsg_len - NLMSG_LENGTH(sizeof (struct ifinfomsg));

	/* Interface name lookup */
	memset(tb, 0, sizeof (tb));
	ifi = NLMSG_DATA(h);
	parse_rtattr(tb, IFLA_MAX, IFLA_RTA(ifi), len);
	if (tb[IFLA_IFNAME] == NULL)
		return -1;

	/* ignore loopback device */
	if (ifi->ifi_type == ARPHRD_LOOPBACK)
		return 0;

	/* Ignore NEWLINK messages with ifi_change == 0 and IFLA_WIRELESS set
	   See for example https://bugs.chromium.org/p/chromium/issues/detail?id=501982 */
	if (!ifi->ifi_change && tb[IFLA_WIRELESS] && h->nlmsg_type == RTM_NEWLINK)
		return 0;

	/* find the interface_t. If the interface doesn't exist in the interface
	 * list and this is a new interface add it to the interface list.
	 * If an interface with the same name exists overwrite the older
	 * structure and fill it with the new interface information.
	 */
	ifp = if_get_by_ifindex((ifindex_t)ifi->ifi_index);

	if (ifp) {
		if (h->nlmsg_type == RTM_DELLINK) {
			if (!LIST_ISEMPTY(ifp->tracking_vrrp) || __test_bit(LOG_DETAIL_BIT, &debug))
				log_message(LOG_INFO, "Interface %s deleted", ifp->ifname);
#ifndef _DEBUG_
			if (prog_type == PROG_TYPE_VRRP)
				cleanup_lost_interface(ifp);
			else {
				ifp->ifi_flags = 0;
				ifp->ifindex = 0;
			}
#else
			cleanup_lost_interface(ifp);
#endif
		} else {
			/* The name can change, so handle that here */
			char *name = (char *)RTA_DATA(tb[IFLA_IFNAME]);
			if (strcmp(ifp->ifname, name)) {
				log_message(LOG_INFO, "Interface name has changed from %s to %s", ifp->ifname, name);

#ifndef _DEBUG_
				if (prog_type == PROG_TYPE_VRRP)
					cleanup_lost_interface(ifp);
				else {
					ifp->ifi_flags = 0;
					ifp->ifindex = 0;
				}
#else
				cleanup_lost_interface(ifp);
#endif
// TODO - Remove any vmacs on the interface (internally)

				/* Set ifp to null, to force creating a new interface_t */
				ifp = NULL;
			} else {
				/* Ignore interface if we are using linkbeat on it */
				if (ifp->linkbeat_use_polling)
					return 0;
			}
		}
	}

	if (!ifp) {
		if (h->nlmsg_type == RTM_NEWLINK) {
			char *name;
			name = (char *) RTA_DATA(tb[IFLA_IFNAME]);
			ifp = if_get_by_ifname(name, false);
			if (!ifp) {
				ifp = (interface_t *) MALLOC(sizeof(interface_t));
				if_add_queue(ifp);
			} else {
				/* Since the garp_delay and tracking_vrrp are set up by name,
				 * it is reasonable to preserve them.
				 * If what is created is a vmac, we could end up in a complete mess. */
				garp_delay_t *sav_garp_delay = ifp->garp_delay;
				list sav_tracking_vrrp = ifp->tracking_vrrp;

				memset(ifp, 0, sizeof(interface_t));

				ifp->garp_delay = sav_garp_delay;
				ifp->tracking_vrrp = sav_tracking_vrrp;
			}
			status = netlink_if_link_populate(ifp, tb, ifi);
			if (status < 0)
				return -1;

			if (__test_bit(LOG_DETAIL_BIT, &debug))
				log_message(LOG_INFO, "Interface %s added", ifp->ifname);

			update_added_interface(ifp);
		} else {
			if (__test_bit(LOG_DETAIL_BIT, &debug))
				log_message(LOG_INFO, "Unknown interface %s deleted", (char *)tb[IFLA_IFNAME]);
			return 0;
		}
	}

	/* Update flags. Flags == 0 means interface deleted. */
	update_interface_flags(ifp, (h->nlmsg_type == RTM_DELLINK) ? 0 : ifi->ifi_flags);

	return 0;
}

static int
netlink_route_filter(__attribute__((unused)) struct sockaddr_nl *snl, struct nlmsghdr *h)
{
	struct rtmsg *rt;
	struct rtattr *tb[RTA_MAX + 1];
	size_t len;
// char src[INET6_ADDRSTRLEN] = "None";
// char dst[INET6_ADDRSTRLEN] = "None";

	if (h->nlmsg_type != RTM_NEWROUTE && h->nlmsg_type != RTM_DELROUTE)
		return 0;

	if (h->nlmsg_len < NLMSG_LENGTH(sizeof (struct rtmsg)))
		return -1;

	rt = NLMSG_DATA(h);

// log_message(LOG_INFO, "Netlink route message (%s): IPv%d, table %d, protocol %d, type %d, scope %d, dlen %d, slen %d, flags 0x%x",
//	h->nlmsg_type == RTM_NEWROUTE ? "add" : "del", rt->rtm_family == AF_INET ? 4 : rt->rtm_family == AF_INET6 ? 6 : -rt->rtm_family,
//	rt->rtm_table, rt->rtm_protocol, rt->rtm_type, rt->rtm_scope, rt->rtm_dst_len, rt->rtm_src_len, rt->rtm_flags);

	/* Only IPv4 and IPv6 are valid for us */
	if (rt->rtm_family != AF_INET && rt->rtm_family != AF_INET6)
		return 0;

	len = h->nlmsg_len - NLMSG_LENGTH(sizeof (struct rtmsg));

	memset(tb, 0, sizeof (tb));
	parse_rtattr(tb, RTA_MAX, RTM_RTA(rt), len);

// if (tb[RTA_DST] != NULL)
//   inet_ntop(rt->rtm_family, RTA_DATA(tb[RTA_DST]), dst, INET6_ADDRSTRLEN);
// if (tb[RTA_SRC] != NULL)
//   inet_ntop(rt->rtm_family, RTA_DATA(tb[RTA_SRC]), src, INET6_ADDRSTRLEN);
// log_message(LOG_INFO, "src: %s/%d, dst: %s/%d, table: %d", src, rt->rtm_src_len, dst, rt->rtm_dst_len, tb[RTA_TABLE] ? *(uint32_t *)RTA_DATA(tb[RTA_TABLE]) : rt->rtm_table);

	return 0;
}
#endif

/* Netlink kernel message reflection */
static int
netlink_broadcast_filter(struct sockaddr_nl *snl, struct nlmsghdr *h)
{
	switch (h->nlmsg_type) {
#ifdef _WITH_VRRP_
	case RTM_NEWLINK:
	case RTM_DELLINK:
		return netlink_reflect_filter(snl, h);
		break;
#endif
	case RTM_NEWADDR:
	case RTM_DELADDR:
		return netlink_if_address_filter(snl, h);
		break;
#ifdef _WITH_VRRP_
	case RTM_NEWROUTE:
	case RTM_DELROUTE:
		return netlink_route_filter(snl, h);
#endif
	default:
		log_message(LOG_INFO,
		       "Kernel is reflecting an unknown netlink nlmsg_type: %d",
		       h->nlmsg_type);
		break;
	}
	return 0;
}

static int
kernel_netlink(thread_t * thread)
{
	nl_handle_t *nl = THREAD_ARG(thread);

	if (thread->type != THREAD_READ_TIMEOUT)
		netlink_parse_info(netlink_broadcast_filter, nl, NULL, false);
	nl->thread = thread_add_read(master, kernel_netlink, nl, nl->fd,
				      NETLINK_TIMER);
	return 0;
}

#ifdef _WITH_VRRP_
void
kernel_netlink_poll(void)
{
	netlink_parse_info(netlink_broadcast_filter, &nl_kernel, NULL, true);
}
#endif

void
kernel_netlink_init(void)
{
	/* Start with a netlink address lookup */
	netlink_address_lookup();

	/*
	 * Prepare netlink kernel broadcast channel
	 * subscription. We subscribe to LINK, ADDR,
	 * and ROUTE netlink broadcast messages, but
	 * the checker process does not need the
	 * route messages.
	 */
	/* TODO
	 * If an interface goes down, or an address is removed, any routes that specify the interface or address are deleted.
	 * If an interface goes down, any address on that interface is deleted. In this case, the vrrp instance should go to fault state.
	 * If an interface goes down, any VMACs are deleted. We need to recreate them when the interface returns.
	 * If a static route goes down, some vrrp instances maybe should go down - add a tracking_instance option
	 * We need to reinstate routes/addresses/VMACs when we can.
	 * We need an option on routes to put the instance in fault state if the route disappears.
	 */
#ifdef _DEBUG_
#ifdef _WITH_VRRP_
	netlink_socket(&nl_kernel, SOCK_NONBLOCK, RTNLGRP_LINK, RTNLGRP_IPV4_IFADDR, RTNLGRP_IPV6_IFADDR, 0);
#else
	netlink_socket(&nl_kernel, SOCK_NONBLOCK, RTNLGRP_IPV4_IFADDR, RTNLGRP_IPV6_IFADDR, 0);
#endif
#else
#ifdef _WITH_VRRP_
	if (prog_type == PROG_TYPE_VRRP)
		netlink_socket(&nl_kernel, SOCK_NONBLOCK, RTNLGRP_LINK, RTNLGRP_IPV4_IFADDR, RTNLGRP_IPV6_IFADDR, RTNLGRP_IPV4_ROUTE, RTNLGRP_IPV6_ROUTE, 0);
#endif
#ifdef _WITH_LVS_
	if (prog_type == PROG_TYPE_CHECKER)
		netlink_socket(&nl_kernel, SOCK_NONBLOCK, RTNLGRP_IPV4_IFADDR, RTNLGRP_IPV6_IFADDR, 0);
#endif
#endif

	if (nl_kernel.fd > 0) {
		log_message(LOG_INFO, "Registering Kernel netlink reflector");
		nl_kernel.thread = thread_add_read(master, kernel_netlink, &nl_kernel, nl_kernel.fd,
						   NETLINK_TIMER);
	} else
		log_message(LOG_INFO, "Error while registering Kernel netlink reflector channel");

#ifdef _WITH_VRRP_
#ifndef _DEBUG_
	if (prog_type == PROG_TYPE_VRRP)
#endif
	{
		/* Prepare netlink command channel. */
		netlink_socket(&nl_cmd, SOCK_NONBLOCK, 0);
		if (nl_cmd.fd > 0)
			log_message(LOG_INFO, "Registering Kernel netlink command channel");
		else
			log_message(LOG_INFO, "Error while registering Kernel netlink cmd channel");
	}
#endif
}

void
kernel_netlink_close(void)
{
	netlink_close(&nl_kernel);
#ifdef _WITH_VRRP_
#ifndef _DEBUG_
	if (prog_type == PROG_TYPE_VRRP)
#endif
		netlink_close(&nl_cmd);
#endif
}

#ifdef _TIMER_DEBUG_
void
print_vrrp_netlink_addresses(void)
{
	log_message(LOG_INFO, "Address of kernel_netlink() is 0x%p", kernel_netlink);
}
#endif<|MERGE_RESOLUTION|>--- conflicted
+++ resolved
@@ -44,13 +44,10 @@
 #include <time.h>
 
 /* local include */
-<<<<<<< HEAD
-#include "keepalived_netlink.h"
-=======
 #ifdef _LIBNL_DYNAMIC_
 #include "libnl_link.h"
 #endif
->>>>>>> ea8cd916
+#include "keepalived_netlink.h"
 #ifdef _WITH_LVS_
 #include "check_api.h"
 #endif
@@ -70,13 +67,7 @@
 #if !HAVE_DECL_SOCK_NONBLOCK
 #include "old_socket.h"
 #endif
-<<<<<<< HEAD
-#ifdef _LIBNL_DYNAMIC_
-#include "libnl_link.h"
-#endif
 #include "vrrp_ipaddress.h"
-=======
->>>>>>> ea8cd916
 
 /* Default values */
 #define IF_DEFAULT_BUFSIZE	(65*1024)
