--- conflicted
+++ resolved
@@ -38,12 +38,9 @@
 #include <getopt.h>
 
 #include "main.h"
-<<<<<<< HEAD
 #include "daemon.h"
-=======
 #include "config.h"
 #include "git-commit.h"
->>>>>>> 6d3bbd9c
 #include "signals.h"
 #include "pidfile.h"
 #include "bitops.h"
