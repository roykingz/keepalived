--- conflicted
+++ resolved
@@ -22,15 +22,12 @@
 
 #include "config.h"
 
-<<<<<<< HEAD
-=======
 #include "git-commit.h"
 
 #ifndef _GNU_SOURCE
 #define _GNU_SOURCE
 #endif
 
->>>>>>> 4413b83a
 #include <stdlib.h>
 #include <sys/utsname.h>
 #include <sys/resource.h>
@@ -64,13 +61,10 @@
 #ifdef _WITH_VRRP_
 #include "vrrp_daemon.h"
 #include "vrrp_parser.h"
-<<<<<<< HEAD
 #include "vrrp_if.h"
-=======
 #ifdef _WITH_JSON_
 #include "vrrp_json.h"
 #endif
->>>>>>> 4413b83a
 #endif
 #include "global_parser.h"
 #if HAVE_DECL_CLONE_NEWNET
@@ -716,50 +710,6 @@
 	int signum;
 
 	struct option long_options[] = {
-<<<<<<< HEAD
-		{"use-file",		required_argument, 0, 'f'},
-#if defined _WITH_VRRP_ && defined _WITH_LVS_
-		{"vrrp",		no_argument,       0, 'P'},
-		{"check",		no_argument,       0, 'C'},
-#endif
-		{"log-console",		no_argument,       0, 'l'},
-		{"log-detail",		no_argument,       0, 'D'},
-		{"log-facility",	required_argument, 0, 'S'},
-#ifdef _WITH_VRRP_
-		{"release-vips",	no_argument,       0, 'X'},
-		{"dont-release-vrrp",	no_argument,       0, 'V'},
-#endif
-#ifdef _WITH_LVS_
-		{"dont-release-ipvs",	no_argument,       0, 'I'},
-#endif
-		{"dont-respawn",	no_argument,       0, 'R'},
-		{"dont-fork",		no_argument,       0, 'n'},
-		{"dump-conf",		no_argument,       0, 'd'},
-		{"pid",			required_argument, 0, 'p'},
-#ifdef _WITH_VRRP_
-		{"vrrp_pid",		required_argument, 0, 'r'},
-#endif
-#ifdef _WITH_LVS_
-		{"checkers_pid",	required_argument, 0, 'c'},
-		{"address-monitoring",	no_argument,       0, 'a'},
-#endif
-#ifdef _WITH_SNMP_
-		{"snmp",		no_argument,       0, 'x'},
-		{"snmp-agent-socket",	required_argument, 0, 'A'},
-#endif
-		{"core-dump",		no_argument,       0, 'm'},
-		{"core-dump-pattern",	optional_argument, 0, 'M'},
-#ifdef _MEM_CHECK_LOG_
-		{"mem-check-log",	no_argument,       0, 'L'},
-#endif
-#if HAVE_DECL_CLONE_NEWNET
-		{"namespace",		required_argument, 0, 's'},
-#endif
-		{"config-id",		required_argument, 0, 'i'},
-		{"version",		no_argument,       0, 'v'},
-		{"help",		no_argument,       0, 'h'},
-		{0, 0, 0, 0}
-=======
 		{"use-file",		required_argument,	NULL, 'f'},
 #if defined _WITH_VRRP_ && defined _WITH_LVS_
 		{"vrrp",		no_argument,		NULL, 'P'},
@@ -804,7 +754,6 @@
 		{"help",		no_argument,		NULL, 'h'},
 
 		{NULL,			0,			NULL,  0 }
->>>>>>> 4413b83a
 	};
 
 	while ((c = getopt_long(argc, argv, "vhlndDRS:f:p:i::mM"
@@ -937,8 +886,6 @@
 			FREE_PTR(config_id);
 			config_id = MALLOC(strlen(optarg) + 1);
 			strcpy(config_id, optarg);
-<<<<<<< HEAD
-=======
 			break;
 		case 1:
 			signum = get_signum(optarg);
@@ -949,7 +896,6 @@
 
 			printf("%d\n", signum);
 			exit(0);
->>>>>>> 4413b83a
 			break;
 		default:
 			exit(0);
